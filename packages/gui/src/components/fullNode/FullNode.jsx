import React from 'react';
import { Trans } from '@lingui/macro';
import moment from 'moment';
import { get } from 'lodash';
import {
  FormatLargeNumber,
  Flex,
  Card,
  StateColor,
  Table,
  LayoutDashboardSub,
} from '@chia/core';
import { Status } from '@chia/icons';
import { useGetLatestBlocksQuery, useGetUnfinishedBlockHeadersQuery } from '@chia/api-react';
import { useNavigate } from 'react-router-dom';
import { Box, Tooltip, Typography } from '@mui/material';
// import HelpIcon from '@mui/icons-material/Help';
import FullNodeConnections from './FullNodeConnections';
import FullNodeBlockSearch from './FullNodeBlockSearch';
import FullNodeCards from './card/FullNodeCards';

const cols = [
  {
    minWidth: '250px',
    field(row) {
      const { isFinished = false, headerHash, foliage } = row;

      const { foliageTransactionBlockHash } = foliage || {};

      const value = isFinished ? (
        headerHash
      ) : (
        <span>{foliageTransactionBlockHash}</span>
      );

      const color = isFinished ? StateColor.SUCCESS : StateColor.WARNING;

      const tooltip = isFinished ? (
        <Trans>Finished</Trans>
      ) : (
        <Trans>In Progress</Trans>
      );

      return (
        <Flex gap={1} alignItems="center">
          <Tooltip title={<span>{tooltip}</span>}>
            <Status color={color} />
          </Tooltip>
          <Tooltip title={<span>{value}</span>}>
            <Box textOverflow="ellipsis" overflow="hidden">
              {value}
            </Box>
          </Tooltip>
        </Flex>
      );
    },
    title: <Trans>Header Hash</Trans>,
  },
  {
    field(row) {
      const { isFinished, foliage, height } = row;

      const { height: foliageHeight } = foliage || {};

      if (!isFinished) {
        return (
          <i>
            <FormatLargeNumber value={foliageHeight} />
          </i>
        );
      }

      return <FormatLargeNumber value={height} />;
    },
    title: <Trans>Height</Trans>,
  },
  {
    field(row) {
      const { isFinished } = row;

      const timestamp = isFinished
        ? row.timestamp
        : get(row, 'foliageTransactionBlock.timestamp');

      return timestamp ? moment(timestamp * 1000).format('LLL') : '';
    },
    title: <Trans>Time Created</Trans>,
  },
  {
    field(row) {
      const { isFinished = false } = row;

      return isFinished ? <Trans>Finished</Trans> : <Trans>Unfinished</Trans>;
    },
    title: <Trans>State</Trans>,
  },
];

const BlocksCard = () => {
  const navigate = useNavigate();
  const { data: latestBlocks = [], isLoading } = useGetLatestBlocksQuery();
  const { data: unfinishedBlockHeaders = [] } = useGetUnfinishedBlockHeadersQuery();

  const rows = [
    ...unfinishedBlockHeaders,
    ...latestBlocks.map((row) => ({
      ...row,
      isFinished: true,
    })),
  ];

  function handleRowClick(event, row) {
    const { isFinished, headerHash } = row;

    if (isFinished && headerHash) {
      navigate(`block/${headerHash}`);
    }
  }

  return (
<<<<<<< HEAD
    <Card title={<Trans>Blocks</Trans>} action={<FullNodeBlockSearch />} transparent>
=======
    <Card title={<Trans>Blocks</Trans>} titleVariant="h6" action={<FullNodeBlockSearch />} transparent>
>>>>>>> 8bf3c74e
      <Table cols={cols} rows={rows} onRowClick={handleRowClick} isLoading={isLoading}/>
    </Card>
  );
};

export default function FullNode() {
  return (
    <LayoutDashboardSub>
      <Flex flexDirection="column" gap={2}>
        <Typography variant="h5" gutterBottom>
          <Trans>Full Node</Trans>
        </Typography>
        <Flex flexDirection="column" gap={4}>
          <FullNodeCards />
          <BlocksCard />
          <FullNodeConnections />
        </Flex>
      </Flex>
    </LayoutDashboardSub>
  );
}<|MERGE_RESOLUTION|>--- conflicted
+++ resolved
@@ -118,11 +118,7 @@
   }
 
   return (
-<<<<<<< HEAD
-    <Card title={<Trans>Blocks</Trans>} action={<FullNodeBlockSearch />} transparent>
-=======
     <Card title={<Trans>Blocks</Trans>} titleVariant="h6" action={<FullNodeBlockSearch />} transparent>
->>>>>>> 8bf3c74e
       <Table cols={cols} rows={rows} onRowClick={handleRowClick} isLoading={isLoading}/>
     </Card>
   );
