--- conflicted
+++ resolved
@@ -2,13 +2,12 @@
 import { useNavigate, useLocation } from 'react-router';
 import { t, Trans } from '@lingui/macro';
 import { defaultPlotter, toBech32m } from '@chia/api';
-import { useStartPlottingMutation, useCreateNewPoolWalletMutation } from '@chia/api-react';
+import {
+  useStartPlottingMutation,
+  useCreateNewPoolWalletMutation,
+} from '@chia/api-react';
 import { useForm, SubmitHandler } from 'react-hook-form';
-<<<<<<< HEAD
 import { Back, useShowError, ButtonLoading, Flex, Form } from '@chia/core';
-=======
-import { Back, useShowError, ButtonLoading, Flex, Form, toBech32m } from '@chia/core';
->>>>>>> 8bf3c74e
 import PlotAddChoosePlotter from './PlotAddChoosePlotter';
 import PlotAddChooseSize from './PlotAddChooseSize';
 import PlotAddNumberOfPlots from './PlotAddNumberOfPlots';
@@ -39,12 +38,14 @@
   const [loading, setLoading] = useState<boolean>(false);
   const showError = useShowError();
 
-  const { isLoading: isLoadingUnconfirmedPlotNFTs, add: addUnconfirmedPlotNFT } = useUnconfirmedPlotNFTs();
+  const {
+    isLoading: isLoadingUnconfirmedPlotNFTs,
+    add: addUnconfirmedPlotNFT,
+  } = useUnconfirmedPlotNFTs();
   const [startPlotting] = useStartPlottingMutation();
   const [createNewPoolWallet] = useCreateNewPoolWalletMutation();
   const addNFTref = useRef();
   const { state } = useLocation();
-
 
   const otherDefaults = {
     plotCount: 1,
@@ -60,9 +61,12 @@
   };
 
   const defaultsForPlotter = (plotterName: PlotterName) => {
-    const plotterDefaults = plotters[plotterName]?.defaults ?? defaultPlotter.defaults;
+    const plotterDefaults =
+      plotters[plotterName]?.defaults ?? defaultPlotter.defaults;
     const plotSize = plotterDefaults.plotSize;
-    const maxRam = plotSizes.find((element) => element.value === plotSize)?.defaultRam;
+    const maxRam = plotSizes.find(
+      (element) => element.value === plotSize,
+    )?.defaultRam;
     const defaults = {
       ...plotterDefaults,
       ...otherDefaults,
@@ -70,7 +74,7 @@
     };
 
     return defaults;
-  }
+  };
 
   const methods = useForm<FormData>({
     defaultValues: defaultsForPlotter(PlotterName.CHIAPOS),
@@ -89,8 +93,8 @@
 
   const plotter = plotters[plotterName] ?? defaultPlotter;
   let step = 1;
-  const allowTempDirectorySelection: boolean = plotter.options.haveBladebitOutputDir === false;
-
+  const allowTempDirectorySelection: boolean =
+    plotter.options.haveBladebitOutputDir === false;
 
   const handlePlotterChanged = (newPlotterName: PlotterName) => {
     const defaults = defaultsForPlotter(newPlotterName);
@@ -118,10 +122,11 @@
           initialTargetState,
           initialTargetState: { state },
         } = nftData;
-        const { transaction, p2SingletonPuzzleHash } = await createNewPoolWallet({
-          initialTargetState,
-          fee,
-        }).unwrap();
+        const { transaction, p2SingletonPuzzleHash } =
+          await createNewPoolWallet({
+            initialTargetState,
+            fee,
+          }).unwrap();
 
         if (!p2SingletonPuzzleHash) {
           throw new Error(t`p2SingletonPuzzleHash is not defined`);
