--- conflicted
+++ resolved
@@ -315,8 +315,6 @@
     futures = []
     # Pool of workers to validate blocks concurrently
     recent_blocks_bytes = {bytes(k): bytes(v) for k, v in recent_blocks.items()}  # convert to bytes
-<<<<<<< HEAD
-
     ses_heights = block_records.get_ses_heights()
     prev_ses_hash = constants.GENESIS_CHALLENGE
     prev_reward_chain_hash = constants.GENESIS_CHALLENGE
@@ -332,8 +330,6 @@
             prev_ses_height = ses_block.height
             break
 
-=======
->>>>>>> d5a56f75
     for i in range(0, len(blocks), batch_size):
         end_i = min(i + batch_size, len(blocks))
         blocks_to_validate = blocks[i:end_i]
