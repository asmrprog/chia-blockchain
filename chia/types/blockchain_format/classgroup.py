--- conflicted
+++ resolved
@@ -19,11 +19,7 @@
     data: bytes100
 
     @staticmethod
-<<<<<<< HEAD
-    def from_bytes(data) -> ClassgroupElement:
-=======
     def from_bytes(data: bytes) -> ClassgroupElement:
->>>>>>> 344a7bbb
         if len(data) < 100:
             data += b"\x00" * (100 - len(data))
         return ClassgroupElement(bytes100(data))
