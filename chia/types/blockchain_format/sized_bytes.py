<<<<<<< HEAD
from chia.util.byte_types import SizedBytes


class bytes4(SizedBytes):
    _size = 4


class bytes8(SizedBytes):
    _size = 8


class bytes32(SizedBytes):
    _size = 32


class bytes48(SizedBytes):
    _size = 48


class bytes96(SizedBytes):
    _size = 96


class bytes100(SizedBytes):
    _size = 100


class bytes480(SizedBytes):
    _size = 480
=======
from chia.util.byte_types import make_sized_bytes

bytes4 = make_sized_bytes(4)
bytes8 = make_sized_bytes(8)
bytes32 = make_sized_bytes(32)
bytes33 = make_sized_bytes(33)
bytes48 = make_sized_bytes(48)
bytes96 = make_sized_bytes(96)
bytes100 = make_sized_bytes(100)
bytes480 = make_sized_bytes(480)
>>>>>>> 30031c53
<|MERGE_RESOLUTION|>--- conflicted
+++ resolved
@@ -1,4 +1,3 @@
-<<<<<<< HEAD
 from chia.util.byte_types import SizedBytes
 
 
@@ -13,6 +12,8 @@
 class bytes32(SizedBytes):
     _size = 32
 
+class bytes33(SizedBytes):
+    _size = 33
 
 class bytes48(SizedBytes):
     _size = 48
@@ -27,16 +28,4 @@
 
 
 class bytes480(SizedBytes):
-    _size = 480
-=======
-from chia.util.byte_types import make_sized_bytes
-
-bytes4 = make_sized_bytes(4)
-bytes8 = make_sized_bytes(8)
-bytes32 = make_sized_bytes(32)
-bytes33 = make_sized_bytes(33)
-bytes48 = make_sized_bytes(48)
-bytes96 = make_sized_bytes(96)
-bytes100 = make_sized_bytes(100)
-bytes480 = make_sized_bytes(480)
->>>>>>> 30031c53
+    _size = 480