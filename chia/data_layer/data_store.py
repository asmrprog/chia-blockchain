--- conflicted
+++ resolved
@@ -5,18 +5,7 @@
 
 import aiosqlite
 
-<<<<<<< HEAD
-from chia.data_layer.data_layer_errors import NodeHashError, TreeGenerationIncrementingError
-=======
-from chia.data_layer.data_layer_errors import (
-    InternalKeyValueError,
-    InternalLeftRightNotBytes32Error,
-    KeyNotFoundError,
-    NodeHashError,
-    TerminalLeftRightError,
-    TreeGenerationIncrementingError,
-)
->>>>>>> ac235ea6
+from chia.data_layer.data_layer_errors import KeyNotFoundError, NodeHashError, TreeGenerationIncrementingError
 from chia.data_layer.data_layer_util import (
     DiffData,
     InternalNode,
@@ -552,11 +541,7 @@
                 WHERE tree_from_root_hash.hash == ancestors.hash
                 ORDER BY tree_from_root_hash.depth DESC
                 """,
-<<<<<<< HEAD
-                {"reference_hash": node_hash, "root_hash": root.node_hash},
-=======
-                {"reference_hash": node_hash.hex(), "root_hash": root_hash.hex()},
->>>>>>> ac235ea6
+                {"reference_hash": node_hash, "root_hash": root_hash},
             )
 
             # The resulting rows must represent internal nodes.  InternalNode.from_row()
