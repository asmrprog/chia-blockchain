from __future__ import annotations

import asyncio
import logging
from pathlib import Path
from typing import Any, AsyncGenerator, AsyncIterator, Dict, List, Optional, Tuple, Union

from chia.consensus.constants import ConsensusConstants
from chia.daemon.server import WebSocketServer
from chia.farmer.farmer import Farmer
from chia.full_node.full_node import FullNode
from chia.full_node.full_node_api import FullNodeAPI
from chia.harvester.harvester import Harvester
from chia.protocols.shared_protocol import Capability
from chia.server.server import ChiaServer
from chia.server.start_service import Service
from chia.simulator.block_tools import BlockTools, create_block_tools_async, test_constants
from chia.simulator.full_node_simulator import FullNodeSimulator
from chia.simulator.keyring import TempKeyring
from chia.simulator.setup_services import (
    setup_daemon,
    setup_farmer,
    setup_full_node,
    setup_harvester,
    setup_introducer,
    setup_timelord,
    setup_vdf_client,
    setup_vdf_clients,
    setup_wallet_node,
)
from chia.simulator.socket import find_available_listen_port
from chia.simulator.time_out_assert import time_out_assert_custom_interval
from chia.timelord.timelord import Timelord
from chia.types.blockchain_format.sized_bytes import bytes32
from chia.types.peer_info import UnresolvedPeerInfo
from chia.util.hash import std_hash
from chia.util.ints import uint16, uint32
from chia.util.keychain import Keychain
from chia.wallet.wallet_node import WalletNode

SimulatorsAndWallets = Tuple[List[FullNodeSimulator], List[Tuple[WalletNode, ChiaServer]], BlockTools]
SimulatorsAndWalletsServices = Tuple[List[Service[FullNode]], List[Service[WalletNode]], BlockTools]


def cleanup_keyring(keyring: TempKeyring) -> None:
    keyring.cleanup()


log = logging.getLogger(__name__)


def constants_for_dic(dic: Dict[str, int]) -> ConsensusConstants:
    return test_constants.replace(**dic)


async def _teardown_nodes(node_aiters: List[AsyncGenerator[Any, None]]) -> None:
    awaitables = [node_iter.__anext__() for node_iter in node_aiters]
    for sublist_awaitable in asyncio.as_completed(awaitables):
        try:
            await sublist_awaitable
        except StopAsyncIteration:
            pass


async def setup_two_nodes(
    consensus_constants: ConsensusConstants, db_version: int, self_hostname: str
) -> AsyncGenerator[Tuple[FullNodeAPI, FullNodeAPI, ChiaServer, ChiaServer, BlockTools], None]:
    """
    Setup and teardown of two full nodes, with blockchains and separate DBs.
    """

    with TempKeyring(populate=True) as keychain1, TempKeyring(populate=True) as keychain2:
        bt1 = await create_block_tools_async(constants=test_constants, keychain=keychain1)
        node_iters = [
            setup_full_node(
                consensus_constants,
                "blockchain_test.db",
                self_hostname,
                bt1,
                simulator=False,
                db_version=db_version,
            ),
            setup_full_node(
                consensus_constants,
                "blockchain_test_2.db",
                self_hostname,
                await create_block_tools_async(constants=test_constants, keychain=keychain2),
                simulator=False,
                db_version=db_version,
            ),
        ]

        service1 = await node_iters[0].__anext__()
        service2 = await node_iters[1].__anext__()
        fn1 = service1._api
        fn2 = service2._api

        yield fn1, fn2, fn1.full_node.server, fn2.full_node.server, bt1

        await _teardown_nodes(node_iters)


async def setup_n_nodes(
    consensus_constants: ConsensusConstants, n: int, db_version: int, self_hostname: str
) -> AsyncGenerator[List[FullNodeAPI], None]:
    """
    Setup and teardown of n full nodes, with blockchains and separate DBs.
    """
    node_iters = []
    keyrings_to_cleanup = []
    for i in range(n):
        keyring = TempKeyring(populate=True)
        keyrings_to_cleanup.append(keyring)
        node_iters.append(
            setup_full_node(
                consensus_constants,
                f"blockchain_test_{i}.db",
                self_hostname,
                await create_block_tools_async(constants=test_constants, keychain=keyring.get_keychain()),
                simulator=False,
                db_version=db_version,
            )
        )
    nodes = []
    for ni in node_iters:
        service = await ni.__anext__()
        nodes.append(service._api)

    yield nodes

    await _teardown_nodes(node_iters)

    for keyring in keyrings_to_cleanup:
        keyring.cleanup()


async def setup_simulators_and_wallets(
    simulator_count: int,
    wallet_count: int,
    dic: Dict[str, int],
    spam_filter_after_n_txs: int = 200,
    xch_spam_amount: int = 1000000,
    *,
    key_seed: Optional[bytes32] = None,
    initial_num_public_keys: int = 5,
    db_version: int = 1,
    config_overrides: Optional[Dict[str, int]] = None,
    disable_capabilities: Optional[List[Capability]] = None,
) -> AsyncGenerator[Tuple[List[FullNodeAPI], List[Tuple[WalletNode, ChiaServer]], BlockTools], None]:
    with TempKeyring(populate=True) as keychain1, TempKeyring(populate=True) as keychain2:
        res = await setup_simulators_and_wallets_inner(
            db_version,
            dic,
            initial_num_public_keys,
            key_seed,
            keychain1,
            keychain2,
            simulator_count,
            spam_filter_after_n_txs,
            wallet_count,
            xch_spam_amount,
            config_overrides,
            disable_capabilities,
        )

        bt_tools, node_iters, simulators, wallets_services = res
        wallets = []
        for wallets_servic in wallets_services:
            wallets.append((wallets_servic._node, wallets_servic._node.server))

        nodes = []
        for nodes_service in simulators:
            nodes.append(nodes_service._api)

        yield nodes, wallets, bt_tools[0]

        await _teardown_nodes(node_iters)


async def setup_simulators_and_wallets_service(
    simulator_count: int,
    wallet_count: int,
    dic: Dict[str, int],
    spam_filter_after_n_txs: int = 200,
    xch_spam_amount: int = 1000000,
    *,
    key_seed: Optional[bytes32] = None,
    initial_num_public_keys: int = 5,
    db_version: int = 1,
    config_overrides: Optional[Dict[str, int]] = None,
    disable_capabilities: Optional[List[Capability]] = None,
) -> AsyncGenerator[Tuple[List[Service[FullNode]], List[Service[WalletNode]], BlockTools], None]:
    with TempKeyring(populate=True) as keychain1, TempKeyring(populate=True) as keychain2:
        res = await setup_simulators_and_wallets_inner(
            db_version,
            dic,
            initial_num_public_keys,
            key_seed,
            keychain1,
            keychain2,
            simulator_count,
            spam_filter_after_n_txs,
            wallet_count,
            xch_spam_amount,
            config_overrides,
            disable_capabilities,
        )

        bt_tools, node_iters, simulators, wallets_services = res
        yield simulators, wallets_services, bt_tools[0]

        await _teardown_nodes(node_iters)


async def setup_simulators_and_wallets_inner(
    db_version: int,
    dic: Dict[str, int],
    initial_num_public_keys: int,
    key_seed: Optional[bytes32],
    keychain1: Keychain,
    keychain2: Keychain,
    simulator_count: int,
    spam_filter_after_n_txs: int,
    wallet_count: int,
    xch_spam_amount: int,
    config_overrides: Optional[Dict[str, int]],
    disable_capabilities: Optional[List[Capability]],
) -> Tuple[
    List[BlockTools],
    List[AsyncGenerator[Union[Service[FullNode], Service[WalletNode]], None]],
    List[Service[FullNode]],
    List[Service[WalletNode]],
]:
    simulators: List[Service[FullNode]] = []
    wallets: List[Service[WalletNode]] = []
    node_iters: List[AsyncGenerator[Union[Service[FullNode], Service[WalletNode]], None]] = []
    bt_tools: List[BlockTools] = []
    consensus_constants: ConsensusConstants = constants_for_dic(dic)
    for index in range(0, simulator_count):
        db_name = f"blockchain_test_{index}_sim_and_wallets.db"
        bt_tools.append(
            await create_block_tools_async(
                consensus_constants, const_dict=dic, keychain=keychain1, config_overrides=config_overrides
            )
        )  # block tools modifies constants
        sim = setup_full_node(
            consensus_constants=bt_tools[index].constants,
            db_name=db_name,
            self_hostname=bt_tools[index].config["self_hostname"],
            local_bt=bt_tools[index],
            simulator=True,
            db_version=db_version,
            disable_capabilities=disable_capabilities,
        )
        service = await sim.__anext__()
        simulators.append(service)
        node_iters.append(sim)
    for index in range(0, wallet_count):
        if key_seed is None:
            seed = std_hash(uint32(index))
        else:
            seed = key_seed
        if index > (len(bt_tools) - 1):
            wallet_bt_tools = await create_block_tools_async(
                consensus_constants, const_dict=dic, keychain=keychain2, config_overrides=config_overrides
            )  # block tools modifies constants
        else:
            wallet_bt_tools = bt_tools[index]
        wlt = setup_wallet_node(
            wallet_bt_tools.config["self_hostname"],
            wallet_bt_tools.constants,
            wallet_bt_tools,
            spam_filter_after_n_txs,
            xch_spam_amount,
            None,
            key_seed=seed,
            initial_num_public_keys=initial_num_public_keys,
        )
        wallet_service = await wlt.__anext__()
        wallets.append(wallet_service)
        node_iters.append(wlt)
    return bt_tools, node_iters, simulators, wallets


async def setup_farmer_multi_harvester(
    block_tools: BlockTools,
    harvester_count: int,
    temp_dir: Path,
    consensus_constants: ConsensusConstants,
    *,
    start_services: bool,
) -> AsyncIterator[Tuple[List[Service[Harvester]], Service[Farmer], BlockTools]]:
    farmer_node_iterators = [
        setup_farmer(
            block_tools,
            temp_dir / "farmer",
            block_tools.config["self_hostname"],
            consensus_constants,
            port=uint16(0),
            start_service=start_services,
        )
    ]
    farmer_service = await farmer_node_iterators[0].__anext__()
    if start_services:
<<<<<<< HEAD
        farmer_peer = PeerInfo(block_tools.config["self_hostname"], farmer_service._server.get_port())
=======
        farmer_peer = UnresolvedPeerInfo(block_tools.config["self_hostname"], uint16(farmer_service._server._port))
>>>>>>> 50c1ea96
    else:
        farmer_peer = None
    harvester_node_iterators = []
    for i in range(0, harvester_count):
        root_path: Path = temp_dir / f"harvester_{i}"
        harvester_node_iterators.append(
            setup_harvester(
                block_tools,
                root_path,
                farmer_peer,
                consensus_constants,
                start_service=start_services,
            )
        )

    harvester_services = []
    for node in harvester_node_iterators:
        harvester_service = await node.__anext__()
        harvester_services.append(harvester_service)

    yield harvester_services, farmer_service, block_tools

    for harvester_service in harvester_services:
        harvester_service.stop()
        await harvester_service.wait_closed()

    farmer_service.stop()
    await farmer_service.wait_closed()

    await _teardown_nodes(harvester_node_iterators)
    await _teardown_nodes(farmer_node_iterators)


async def setup_full_system(
    consensus_constants: ConsensusConstants,
    shared_b_tools: BlockTools,
    b_tools: Optional[BlockTools] = None,
    b_tools_1: Optional[BlockTools] = None,
    db_version: int = 1,
) -> AsyncGenerator[Tuple[Any, Any, Harvester, Farmer, Any, Service[Timelord], object, object, Any, ChiaServer], None]:
    with TempKeyring(populate=True) as keychain1, TempKeyring(populate=True) as keychain2:
        daemon_ws, node_iters, ret = await setup_full_system_inner(
            b_tools, b_tools_1, False, consensus_constants, db_version, keychain1, keychain2, shared_b_tools
        )

        yield ret

        await _teardown_nodes(node_iters)


async def setup_full_system_connect_to_deamon(
    consensus_constants: ConsensusConstants,
    shared_b_tools: BlockTools,
    b_tools: Optional[BlockTools] = None,
    b_tools_1: Optional[BlockTools] = None,
    db_version: int = 1,
) -> AsyncGenerator[
    Tuple[
        Any, Any, Harvester, Farmer, Any, Service[Timelord], object, object, Any, ChiaServer, Optional[WebSocketServer]
    ],
    None,
]:
    with TempKeyring(populate=True) as keychain1, TempKeyring(populate=True) as keychain2:
        daemon_ws, node_iters, ret = await setup_full_system_inner(
            b_tools, b_tools_1, True, consensus_constants, db_version, keychain1, keychain2, shared_b_tools
        )

        yield ret + (daemon_ws,)
        await _teardown_nodes(node_iters[:-1])
        await _teardown_nodes([node_iters[-1]])


async def setup_full_system_inner(
    b_tools: Optional[BlockTools],
    b_tools_1: Optional[BlockTools],
    connect_to_daemon: bool,
    consensus_constants: ConsensusConstants,
    db_version: int,
    keychain1: Keychain,
    keychain2: Keychain,
    shared_b_tools: BlockTools,
) -> Tuple[
    Optional[WebSocketServer],
    List[AsyncGenerator[object, None]],
    Tuple[Any, Any, Harvester, Farmer, Any, Service[Timelord], object, object, Any, ChiaServer],
]:
    if b_tools is None:
        b_tools = await create_block_tools_async(constants=test_constants, keychain=keychain1)
    if b_tools_1 is None:
        b_tools_1 = await create_block_tools_async(constants=test_constants, keychain=keychain2)
    daemon_ws = None
    if connect_to_daemon:
        daemon_iter = setup_daemon(btools=b_tools)
        daemon_ws = await daemon_iter.__anext__()
    # Start the introducer first so we can find out the port, and use that for the nodes
    introducer_iter = setup_introducer(shared_b_tools, uint16(0))
    introducer_service = await introducer_iter.__anext__()
    introducer = introducer_service._api
    introducer_server = introducer_service._node.server
    # Then start the full node so we can use the port for the farmer and timelord
    full_node_iters = [
        setup_full_node(
            consensus_constants,
            f"blockchain_test_{i}.db",
            shared_b_tools.config["self_hostname"],
            b_tools if i == 0 else b_tools_1,
            introducer_server._port,
            False,
            10,
            True,
            connect_to_daemon=connect_to_daemon,
            db_version=db_version,
        )
        for i in range(2)
    ]
    nodes = [await fni.__anext__() for fni in full_node_iters]
    node_apis = [fni._api for fni in nodes]
    full_node_0_port = node_apis[0].full_node.server.get_port()
    farmer_iter = setup_farmer(
        shared_b_tools,
        shared_b_tools.root_path / "harvester",
        shared_b_tools.config["self_hostname"],
        consensus_constants,
        full_node_0_port,
    )
    farmer_service = await farmer_iter.__anext__()
    harvester_iter = setup_harvester(
        shared_b_tools,
        shared_b_tools.root_path / "harvester",
        UnresolvedPeerInfo(shared_b_tools.config["self_hostname"], farmer_service._server.get_port()),
        consensus_constants,
    )
    vdf1_port = uint16(find_available_listen_port("vdf1"))
    vdf2_port = uint16(find_available_listen_port("vdf2"))
    timelord_iter = setup_timelord(full_node_0_port, False, consensus_constants, b_tools, vdf_port=vdf1_port)
    timelord_bluebox_iter = setup_timelord(uint16(1000), True, consensus_constants, b_tools_1, vdf_port=vdf2_port)
    harvester_service = await harvester_iter.__anext__()
    harvester = harvester_service._node

    async def num_connections() -> int:
        count = len(harvester.server.all_connections.items())
        return count

    await time_out_assert_custom_interval(10, 3, num_connections, 1)
    node_iters = [
        introducer_iter,
        harvester_iter,
        farmer_iter,
        setup_vdf_clients(shared_b_tools, shared_b_tools.config["self_hostname"], vdf1_port),
        timelord_iter,
        full_node_iters[0],
        full_node_iters[1],
        setup_vdf_client(shared_b_tools, shared_b_tools.config["self_hostname"], vdf2_port),
        timelord_bluebox_iter,
    ]
    if connect_to_daemon:
        node_iters.append(daemon_iter)
    timelord = await timelord_iter.__anext__()
    vdf_clients = await node_iters[3].__anext__()
    timelord_bluebox_service = await timelord_bluebox_iter.__anext__()
    timelord_bluebox = timelord_bluebox_service._api
    timelord_bluebox_server = timelord_bluebox_service._node.server
    vdf_bluebox_clients = await node_iters[7].__anext__()
    ret = (
        node_apis[0],
        node_apis[1],
        harvester,
        farmer_service._node,
        introducer,
        timelord,
        vdf_clients,
        vdf_bluebox_clients,
        timelord_bluebox,
        timelord_bluebox_server,
    )
    return daemon_ws, node_iters, ret<|MERGE_RESOLUTION|>--- conflicted
+++ resolved
@@ -302,11 +302,7 @@
     ]
     farmer_service = await farmer_node_iterators[0].__anext__()
     if start_services:
-<<<<<<< HEAD
-        farmer_peer = PeerInfo(block_tools.config["self_hostname"], farmer_service._server.get_port())
-=======
-        farmer_peer = UnresolvedPeerInfo(block_tools.config["self_hostname"], uint16(farmer_service._server._port))
->>>>>>> 50c1ea96
+        farmer_peer = UnresolvedPeerInfo(block_tools.config["self_hostname"], farmer_service._server.get_port())
     else:
         farmer_peer = None
     harvester_node_iterators = []
