--- conflicted
+++ resolved
@@ -51,12 +51,9 @@
         rpc_info: Optional[Tuple[type, int]] = None,
         parse_cli_args=True,
         connect_to_daemon=True,
-<<<<<<< HEAD
-        max_request_body_size=None,
-=======
         handle_signals=True,
         service_name_prefix="",
->>>>>>> 974391a9
+        max_request_body_size=None,
     ) -> None:
         self.root_path = root_path
         self.config = load_config(root_path, "config.yaml")
@@ -70,11 +67,8 @@
         self._rpc_task: Optional[asyncio.Task] = None
         self._rpc_close_task: Optional[asyncio.Task] = None
         self._network_id: str = network_id
-<<<<<<< HEAD
+        self._handle_signals = handle_signals
         self.max_request_body_size = max_request_body_size
-=======
-        self._handle_signals = handle_signals
->>>>>>> 974391a9
 
         proctitle_name = f"chia_{service_name_prefix}{service_name}"
         setproctitle(proctitle_name)
