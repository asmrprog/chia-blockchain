from __future__ import annotations

import asyncio
import functools
import logging
import logging.config
import os
import signal
import sys
from pathlib import Path
from types import FrameType
from typing import Any, Awaitable, Callable, Coroutine, Dict, Generic, List, Optional, Set, Tuple, Type, TypeVar

from chia.cmds.init_funcs import chia_full_version_str
from chia.daemon.server import service_launch_lock_path
from chia.rpc.rpc_server import RpcApiProtocol, RpcServer, RpcServiceProtocol, start_rpc_server
from chia.server.chia_policy import set_chia_policy
from chia.server.outbound_message import NodeType
from chia.server.server import ChiaServer
from chia.server.ssl_context import chia_ssl_ca_paths, private_ssl_ca_paths
from chia.server.upnp import UPnP
from chia.server.ws_connection import WSChiaConnection
from chia.types.peer_info import PeerInfo, UnresolvedPeerInfo
from chia.util.ints import uint16
from chia.util.lock import Lockfile, LockfileError
from chia.util.network import resolve
from chia.util.setproctitle import setproctitle

from ..protocols.shared_protocol import capabilities

# this is used to detect whether we are running in the main process or not, in
# signal handlers. We need to ignore signals in the sub processes.
main_pid: Optional[int] = None

T = TypeVar("T")
_T_RpcServiceProtocol = TypeVar("_T_RpcServiceProtocol", bound=RpcServiceProtocol)

RpcInfo = Tuple[Type[RpcApiProtocol], int]


class ServiceException(Exception):
    pass


class Service(Generic[_T_RpcServiceProtocol]):
    def __init__(
        self,
        root_path: Path,
        node: _T_RpcServiceProtocol,
        peer_api: Any,
        node_type: NodeType,
        advertised_port: Optional[int],
        service_name: str,
        network_id: str,
        *,
        config: Dict[str, Any],
        upnp_ports: List[int] = [],
        connect_peers: Set[UnresolvedPeerInfo] = set(),
        on_connect_callback: Optional[Callable[[WSChiaConnection], Awaitable[None]]] = None,
        rpc_info: Optional[RpcInfo] = None,
        connect_to_daemon: bool = True,
        max_request_body_size: Optional[int] = None,
        override_capabilities: Optional[List[Tuple[uint16, str]]] = None,
    ) -> None:
        self.root_path = root_path
        self.config = config
        ping_interval = self.config.get("ping_interval")
        self.self_hostname = self.config.get("self_hostname")
        self.daemon_port = self.config.get("daemon_port")
        assert ping_interval is not None
        self._connect_to_daemon = connect_to_daemon
        self._node_type = node_type
        self._service_name = service_name
        self.rpc_server: Optional[RpcServer] = None
        self._rpc_close_task: Optional[asyncio.Task[None]] = None
        self._network_id: str = network_id
        self.max_request_body_size = max_request_body_size
<<<<<<< HEAD
=======
        self._listen = listen
        self.reconnect_retry_seconds: int = 3
>>>>>>> 50c1ea96

        self._log = logging.getLogger(service_name)
        self._log.info(f"Starting service {self._service_name} ...")
        self._log.info(f"chia-blockchain version: {chia_full_version_str()}")

        self.service_config = self.config[service_name]

        self._rpc_info = rpc_info
        private_ca_crt, private_ca_key = private_ssl_ca_paths(root_path, self.config)
        chia_ca_crt, chia_ca_key = chia_ssl_ca_paths(root_path, self.config)
        inbound_rlp = self.config.get("inbound_rate_limit_percent")
        outbound_rlp = self.config.get("outbound_rate_limit_percent")
        if node_type == NodeType.WALLET:
            inbound_rlp = self.service_config.get("inbound_rate_limit_percent", inbound_rlp)
            outbound_rlp = 60
        capabilities_to_use: List[Tuple[uint16, str]] = capabilities
        if override_capabilities is not None:
            capabilities_to_use = override_capabilities

        assert inbound_rlp and outbound_rlp
        self._server = ChiaServer.create(
            advertised_port,
            node,
            peer_api,
            node_type,
            ping_interval,
            network_id,
            inbound_rlp,
            outbound_rlp,
            capabilities_to_use,
            root_path,
            self.service_config,
            (private_ca_crt, private_ca_key),
            (chia_ca_crt, chia_ca_key),
            name=f"{service_name}_server",
        )
        f = getattr(node, "set_server", None)
        if f:
            f(self._server)
        else:
            self._log.warning(f"No set_server method for {service_name}")

        self._upnp_ports = upnp_ports

        self._api = peer_api
        self._node = node
        self._did_start = False
        self._is_stopping = asyncio.Event()
        self._stopped_by_rpc = False

        self._on_connect_callback = on_connect_callback
        self._advertised_port = advertised_port
        self._connect_peers = connect_peers
        self._connect_peers_task: Optional[asyncio.Task[None]] = None
        self.upnp: UPnP = UPnP()

    async def _connect_peers_task_handler(self) -> None:
        resolved_peers: Dict[UnresolvedPeerInfo, PeerInfo] = {}
        prefer_ipv6 = self.config.get("prefer_ipv6", False)
        while True:
            for unresolved in self._connect_peers:
                resolved = resolved_peers.get(unresolved)
                if resolved is None:
                    try:
                        resolved = PeerInfo(await resolve(unresolved.host, prefer_ipv6=prefer_ipv6), unresolved.port)
                    except Exception as e:
                        self._log.warning(f"Failed to resolve {unresolved.host}: {e}")
                        continue
                    self._log.info(f"Add resolved {resolved}")
                    resolved_peers[unresolved] = resolved

                if any(connection.peer_info == resolved for connection in self._server.all_connections.values()):
                    continue

                if not await self._server.start_client(resolved, None):
                    self._log.info(f"Failed to connect to {resolved}")
                    # Re-resolve to make sure the IP didn't change, this helps for example to keep dyndns hostnames
                    # up to date.
                    try:
                        resolved_new = PeerInfo(
                            await resolve(unresolved.host, prefer_ipv6=prefer_ipv6), unresolved.port
                        )
                    except Exception as e:
                        self._log.warning(f"Failed to resolve after connection failure {unresolved.host}: {e}")
                        continue
                    if resolved_new != resolved:
                        self._log.info(f"Host {unresolved.host} changed from {resolved} to {resolved_new}")
                        resolved_peers[unresolved] = resolved_new
            await asyncio.sleep(self.reconnect_retry_seconds)

    async def start(self) -> None:
        # TODO: move those parameters to `__init__`
        if self._did_start:
            return None

        assert self.self_hostname is not None
        assert self.daemon_port is not None

        self._did_start = True

        await self._node._start()
        self._node._shut_down = False

        if len(self._upnp_ports) > 0:
            self.upnp.setup()

            for port in self._upnp_ports:
                self.upnp.remap(port)

        await self._server.start(
            prefer_ipv6=self.config.get("prefer_ipv6", False),
            on_connect=self._on_connect_callback,
        )
        try:
            self._advertised_port = self._server.get_port()
        except ValueError:
            pass

        self._connect_peers_task = asyncio.create_task(self._connect_peers_task_handler())

        self._log.info(
            f"Started {self._service_name} service on network_id: {self._network_id} "
            f"at port {self._advertised_port}"
        )

        self._rpc_close_task = None
        if self._rpc_info:
            rpc_api, rpc_port = self._rpc_info
            self.rpc_server = await start_rpc_server(
                rpc_api(self._node),
                self.self_hostname,
                self.daemon_port,
                uint16(rpc_port),
                self.stop,
                self.root_path,
                self.config,
                self._connect_to_daemon,
                max_request_body_size=self.max_request_body_size,
            )

    async def run(self) -> None:
        try:
            with Lockfile.create(service_launch_lock_path(self.root_path, self._service_name), timeout=1):
                await self.start()
                await self.wait_closed()
        except LockfileError as e:
            self._log.error(f"{self._service_name}: already running")
            raise ValueError(f"{self._service_name}: already running") from e

    def add_peer(self, peer: UnresolvedPeerInfo) -> None:
        self._connect_peers.add(peer)

    async def setup_process_global_state(self) -> None:
        # Being async forces this to be run from within an active event loop as is
        # needed for the signal handler setup.
        proctitle_name = f"chia_{self._service_name}"
        setproctitle(proctitle_name)

        global main_pid
        main_pid = os.getpid()
        if sys.platform == "win32" or sys.platform == "cygwin":
            # pylint: disable=E1101
            signal.signal(signal.SIGBREAK, self._accept_signal)
            signal.signal(signal.SIGINT, self._accept_signal)
            signal.signal(signal.SIGTERM, self._accept_signal)
        else:
            loop = asyncio.get_running_loop()
            loop.add_signal_handler(
                signal.SIGINT,
                functools.partial(self._accept_signal, signal_number=signal.SIGINT),
            )
            loop.add_signal_handler(
                signal.SIGTERM,
                functools.partial(self._accept_signal, signal_number=signal.SIGTERM),
            )

    def _accept_signal(self, signal_number: int, stack_frame: Optional[FrameType] = None) -> None:
        self._log.info(f"got signal {signal_number}")

        # we only handle signals in the main process. In the ProcessPoolExecutor
        # processes, we have to ignore them. We'll shut them down gracefully
        # from the main process
        global main_pid
        if os.getpid() != main_pid:
            return
        self.stop()

    def stop(self) -> None:
        if not self._is_stopping.is_set():
            self._is_stopping.set()
            self._log.info(f"Stopping service {self._service_name} at port {self._advertised_port} ...")

            # start with UPnP, since this can take a while, we want it to happen
            # in the background while shutting down everything else
            for port in self._upnp_ports:
                self.upnp.release(port)

            self._log.info("Cancelling reconnect task")
            if self._connect_peers_task is not None:
                self._connect_peers_task.cancel()
            self._log.info("Closing connections")
            self._server.close_all()
            self._node._close()
            self._node._shut_down = True

            self._log.info("Calling service stop callback")

            if self.rpc_server is not None:
                self._log.info("Closing RPC server")
                self.rpc_server.close()

    async def wait_closed(self) -> None:
        await self._is_stopping.wait()

        self._log.info("Waiting for socket to be closed (if opened)")

        self._log.info("Waiting for ChiaServer to be closed")
        await self._server.await_closed()

        if self.rpc_server:
            self._log.info("Waiting for RPC server")
            await self.rpc_server.await_closed()
            self._log.info("Closed RPC server")

        self._log.info("Waiting for service _await_closed callback")
        await self._node._await_closed()

        # this is a blocking call, waiting for the UPnP thread to exit
        self.upnp.shutdown()

        self._did_start = False
        self._is_stopping.clear()
        self._log.info(f"Service {self._service_name} at port {self._advertised_port} fully stopped")


def async_run(coro: Coroutine[object, object, T], connection_limit: Optional[int] = None) -> T:
    if connection_limit is not None:
        set_chia_policy(connection_limit)
    return asyncio.run(coro)<|MERGE_RESOLUTION|>--- conflicted
+++ resolved
@@ -75,11 +75,7 @@
         self._rpc_close_task: Optional[asyncio.Task[None]] = None
         self._network_id: str = network_id
         self.max_request_body_size = max_request_body_size
-<<<<<<< HEAD
-=======
-        self._listen = listen
         self.reconnect_retry_seconds: int = 3
->>>>>>> 50c1ea96
 
         self._log = logging.getLogger(service_name)
         self._log.info(f"Starting service {self._service_name} ...")
