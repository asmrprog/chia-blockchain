from typing import Dict, List, Optional, Any, Tuple, Union

from chia.pools.pool_wallet_info import PoolWalletInfo
from chia.rpc.rpc_client import RpcClient
from chia.types.announcement import Announcement
from chia.types.blockchain_format.coin import Coin
from chia.types.blockchain_format.sized_bytes import bytes32
from chia.util.ints import uint32, uint64
from chia.wallet.trade_record import TradeRecord
from chia.wallet.trading.offer import Offer
from chia.wallet.transaction_record import TransactionRecord
from chia.wallet.transaction_sorting import SortKey
from chia.wallet.util.wallet_types import WalletType


def parse_result_transactions(result: Dict[str, Any]) -> Dict[str, Any]:
    result["transaction"] = TransactionRecord.from_json_dict(result["transaction"])
    if result["fee_transaction"]:
        result["fee_transaction"] = TransactionRecord.from_json_dict(result["fee_transaction"])
    return result


class WalletRpcClient(RpcClient):
    """
    Client to Chia RPC, connects to a local wallet. Uses HTTP/JSON, and converts back from
    JSON into native python objects before returning. All api calls use POST requests.
    Note that this is not the same as the peer protocol, or wallet protocol (which run Chia's
    protocol on top of TCP), it's a separate protocol on top of HTTP that provides easy access
    to the full node.
    """

    # Key Management APIs
    async def log_in(self, fingerprint: int) -> Dict:
        try:
            return await self.fetch(
                "log_in",
                {"fingerprint": fingerprint, "type": "start"},
            )

        except ValueError as e:
            return e.args[0]

    async def get_logged_in_fingerprint(self) -> int:
        return (await self.fetch("get_logged_in_fingerprint", {}))["fingerprint"]

    async def get_public_keys(self) -> List[int]:
        return (await self.fetch("get_public_keys", {}))["public_key_fingerprints"]

    async def get_private_key(self, fingerprint: int) -> Dict:
        return (await self.fetch("get_private_key", {"fingerprint": fingerprint}))["private_key"]

    async def generate_mnemonic(self) -> List[str]:
        return (await self.fetch("generate_mnemonic", {}))["mnemonic"]

    async def add_key(self, mnemonic: List[str], request_type: str = "new_wallet") -> Dict[str, Any]:
        return await self.fetch("add_key", {"mnemonic": mnemonic, "type": request_type})

    async def delete_key(self, fingerprint: int) -> Dict[str, Any]:
        return await self.fetch("delete_key", {"fingerprint": fingerprint})

    async def check_delete_key(self, fingerprint: int, max_ph_to_search: int = 100) -> Dict[str, Any]:
        return await self.fetch("check_delete_key", {"fingerprint": fingerprint, "max_ph_to_search": max_ph_to_search})

    async def delete_all_keys(self) -> Dict[str, Any]:
        return await self.fetch("delete_all_keys", {})

    # Wallet Node APIs
    async def get_sync_status(self) -> bool:
        return (await self.fetch("get_sync_status", {}))["syncing"]

    async def get_synced(self) -> bool:
        return (await self.fetch("get_sync_status", {}))["synced"]

    async def get_height_info(self) -> uint32:
        return (await self.fetch("get_height_info", {}))["height"]

    async def push_tx(self, spend_bundle):
        return await self.fetch("push_tx", {"spend_bundle": bytes(spend_bundle).hex()})

    async def farm_block(self, address: str) -> Dict[str, Any]:
        return await self.fetch("farm_block", {"address": address})

    # Wallet Management APIs
    async def get_wallets(self, wallet_type: Optional[WalletType] = None) -> Dict:
        request: Dict[str, Any] = {}
        if wallet_type is not None:
            request["type"] = wallet_type
        return (await self.fetch("get_wallets", request))["wallets"]

    # Wallet APIs
    async def get_wallet_balance(self, wallet_id: str) -> Dict:
        return (await self.fetch("get_wallet_balance", {"wallet_id": wallet_id}))["wallet_balance"]

    async def get_transaction(self, wallet_id: str, transaction_id: bytes32) -> TransactionRecord:
        res = await self.fetch(
            "get_transaction",
            {"walled_id": wallet_id, "transaction_id": transaction_id.hex()},
        )
        return TransactionRecord.from_json_dict_convenience(res["transaction"])

    async def get_transactions(
        self,
        wallet_id: str,
        start: int = None,
        end: int = None,
        sort_key: SortKey = None,
        reverse: bool = False,
        to_address: Optional[str] = None,
    ) -> List[TransactionRecord]:
        request: Dict[str, Any] = {"wallet_id": wallet_id}

        if start is not None:
            request["start"] = start
        if end is not None:
            request["end"] = end
        if sort_key is not None:
            request["sort_key"] = sort_key.name
        request["reverse"] = reverse

        if to_address is not None:
            request["to_address"] = to_address

        res = await self.fetch(
            "get_transactions",
            request,
        )
        return [TransactionRecord.from_json_dict_convenience(tx) for tx in res["transactions"]]

    async def get_transaction_count(
        self,
        wallet_id: str,
    ) -> List[TransactionRecord]:
        res = await self.fetch(
            "get_transaction_count",
            {"wallet_id": wallet_id},
        )
        return res["count"]

    async def get_next_address(self, wallet_id: str, new_address: bool) -> str:
        return (await self.fetch("get_next_address", {"wallet_id": wallet_id, "new_address": new_address}))["address"]

    async def send_transaction(
        self, wallet_id: str, amount: uint64, address: str, fee: uint64 = uint64(0), memos: Optional[List[str]] = None
    ) -> TransactionRecord:
        if memos is None:
            send_dict: Dict = {"wallet_id": wallet_id, "amount": amount, "address": address, "fee": fee}
        else:
            send_dict = {
                "wallet_id": wallet_id,
                "amount": amount,
                "address": address,
                "fee": fee,
                "memos": memos,
            }
        res = await self.fetch("send_transaction", send_dict)
        return TransactionRecord.from_json_dict_convenience(res["transaction"])

    async def send_transaction_multi(
        self, wallet_id: str, additions: List[Dict], coins: List[Coin] = None, fee: uint64 = uint64(0)
    ) -> TransactionRecord:
        # Converts bytes to hex for puzzle hashes
        additions_hex = []
        for ad in additions:
            additions_hex.append({"amount": ad["amount"], "puzzle_hash": ad["puzzle_hash"].hex()})
            if "memos" in ad:
                additions_hex[-1]["memos"] = ad["memos"]
        if coins is not None and len(coins) > 0:
            coins_json = [c.to_json_dict() for c in coins]
            response: Dict = await self.fetch(
                "send_transaction_multi",
                {"wallet_id": wallet_id, "additions": additions_hex, "coins": coins_json, "fee": fee},
            )
        else:
            response = await self.fetch(
                "send_transaction_multi", {"wallet_id": wallet_id, "additions": additions_hex, "fee": fee}
            )

        return TransactionRecord.from_json_dict_convenience(response["transaction"])

    async def delete_unconfirmed_transactions(self, wallet_id: str) -> None:
        await self.fetch(
            "delete_unconfirmed_transactions",
            {"wallet_id": wallet_id},
        )
        return None

    async def get_farmed_amount(self) -> Dict:
        return await self.fetch("get_farmed_amount", {})

    async def create_signed_transaction(
        self,
        additions: List[Dict],
        coins: List[Coin] = None,
        fee: uint64 = uint64(0),
        coin_announcements: Optional[List[Announcement]] = None,
        puzzle_announcements: Optional[List[Announcement]] = None,
    ) -> TransactionRecord:
        # Converts bytes to hex for puzzle hashes
        additions_hex = []
        for ad in additions:
            additions_hex.append({"amount": ad["amount"], "puzzle_hash": ad["puzzle_hash"].hex()})
            if "memos" in ad:
                additions_hex[-1]["memos"] = ad["memos"]

        request: Dict[str, Any] = {
            "additions": additions_hex,
            "fee": fee,
        }

        if coin_announcements is not None and len(coin_announcements) > 0:
            request["coin_announcements"] = [
                {
                    "coin_id": ann.origin_info.hex(),
                    "message": ann.message.hex(),
                    "morph_bytes": ann.morph_bytes.hex() if ann.morph_bytes is not None else b"".hex(),
                }
                for ann in coin_announcements
            ]

        if puzzle_announcements is not None and len(puzzle_announcements) > 0:
            request["puzzle_announcements"] = [
                {
                    "puzzle_hash": ann.origin_info.hex(),
                    "message": ann.message.hex(),
                    "morph_bytes": ann.morph_bytes.hex() if ann.morph_bytes is not None else b"".hex(),
                }
                for ann in puzzle_announcements
            ]

        if coins is not None and len(coins) > 0:
            coins_json = [c.to_json_dict() for c in coins]
            request["coins"] = coins_json

        response: Dict = await self.fetch("create_signed_transaction", request)
        return TransactionRecord.from_json_dict_convenience(response["signed_tx"])

    async def select_coins(self, *, amount: int, wallet_id: int) -> List[Coin]:
        request = {"amount": amount, "wallet_id": wallet_id}
        response: Dict[str, List[Dict]] = await self.fetch("select_coins", request)
        return [Coin.from_json_dict(coin) for coin in response["coins"]]

    # DID wallet
    async def create_new_did_wallet(self, amount, fee=0, name="DID Wallet", backup_ids=[], required_num=0) -> Dict:
        request: Dict[str, Any] = {
            "wallet_type": "did_wallet",
            "did_type": "new",
            "backup_dids": backup_ids,
            "num_of_backup_ids_needed": required_num,
            "amount": amount,
            "fee": fee,
            "wallet_name": name,
        }
        response = await self.fetch("create_new_wallet", request)
        return response

    async def get_did_id(self, wallet_id) -> Dict:
        request: Dict[str, Any] = {
            "wallet_id": wallet_id,
        }
        response = await self.fetch("did_get_did", request)
        return response

    async def create_did_backup_file(self, wallet_id, filename) -> Dict:
        request: Dict[str, Any] = {
            "wallet_id": wallet_id,
            "filename": filename,
        }
        response = await self.fetch("did_create_backup_file", request)
        return response

    async def update_did_recovery_list(self, wallet_id, recovery_list, num_verification) -> Dict:
        request: Dict[str, Any] = {
            "wallet_id": wallet_id,
            "new_list": recovery_list,
            "num_verifications_required": num_verification,
        }
        response = await self.fetch("did_update_recovery_ids", request)
        return response

    async def get_did_recovery_list(self, wallet_id) -> Dict:
        request: Dict[str, Any] = {
            "wallet_id": wallet_id,
        }
        response = await self.fetch("did_get_recovery_list", request)
        return response

    async def update_did_metadata(self, wallet_id, metadata) -> Dict:
        request: Dict[str, Any] = {
            "wallet_id": wallet_id,
            "metadata": metadata,
        }
        response = await self.fetch("did_update_metadata", request)
        return response

    async def get_did_metadata(self, wallet_id) -> Dict:
        request: Dict[str, Any] = {
            "wallet_id": wallet_id,
        }
        response = await self.fetch("did_get_metadata", request)
        return response

    async def create_new_did_wallet_from_recovery(self, filename) -> Dict:
        request: Dict[str, Any] = {
            "wallet_type": "did_wallet",
            "did_type": "recovery",
            "filename": filename,
        }
        response = await self.fetch("create_new_wallet", request)
        return response

    async def did_create_attest(self, wallet_id, coin_name, pubkey, puzhash, file_name) -> Dict:
        request: Dict[str, Any] = {
            "wallet_id": wallet_id,
            "coin_name": coin_name,
            "pubkey": pubkey,
            "puzhash": puzhash,
            "filename": file_name,
        }
        response = await self.fetch("did_create_attest", request)
        return response

    async def did_recovery_spend(self, wallet_id, attest_filenames) -> Dict:
        request: Dict[str, Any] = {
            "wallet_id": wallet_id,
            "attest_filenames": attest_filenames,
        }
        response = await self.fetch("did_recovery_spend", request)
        return response

    async def did_transfer_did(self, wallet_id, address, fee, with_recovery) -> Dict:
        request: Dict[str, Any] = {
            "wallet_id": wallet_id,
            "inner_address": address,
            "fee": fee,
            "with_recovery_info": with_recovery,
        }
        response = await self.fetch("did_transfer_did", request)
        return response

    async def did_set_wallet_name(self, wallet_id, name) -> Dict:
        request = {"wallet_id": wallet_id, "name": name}
        response = await self.fetch("did_set_wallet_name", request)
        return response

    async def did_get_wallet_name(self, wallet_id) -> Dict:
        request = {"wallet_id": wallet_id}
        response = await self.fetch("did_get_wallet_name", request)
        return response

    # TODO: test all invocations of create_new_pool_wallet with new fee arg.
    async def create_new_pool_wallet(
        self,
        target_puzzlehash: Optional[bytes32],
        pool_url: Optional[str],
        relative_lock_height: uint32,
        backup_host: str,
        mode: str,
        state: str,
        fee: uint64,
        p2_singleton_delay_time: Optional[uint64] = None,
        p2_singleton_delayed_ph: Optional[bytes32] = None,
    ) -> TransactionRecord:

        request: Dict[str, Any] = {
            "wallet_type": "pool_wallet",
            "mode": mode,
            "initial_target_state": {
                "target_puzzle_hash": target_puzzlehash.hex() if target_puzzlehash else None,
                "relative_lock_height": relative_lock_height,
                "pool_url": pool_url,
                "state": state,
            },
            "fee": fee,
        }
        if p2_singleton_delay_time is not None:
            request["p2_singleton_delay_time"] = p2_singleton_delay_time
        if p2_singleton_delayed_ph is not None:
            request["p2_singleton_delayed_ph"] = p2_singleton_delayed_ph.hex()
        res = await self.fetch("create_new_wallet", request)
        return TransactionRecord.from_json_dict(res["transaction"])

    async def pw_self_pool(self, wallet_id: str, fee: uint64) -> Dict:
        reply = await self.fetch("pw_self_pool", {"wallet_id": wallet_id, "fee": fee})
        reply = parse_result_transactions(reply)
        return reply

    async def pw_join_pool(
        self, wallet_id: str, target_puzzlehash: bytes32, pool_url: str, relative_lock_height: uint32, fee: uint64
    ) -> Dict:
        request = {
            "wallet_id": int(wallet_id),
            "target_puzzlehash": target_puzzlehash.hex(),
            "relative_lock_height": relative_lock_height,
            "pool_url": pool_url,
            "fee": fee,
        }

        reply = await self.fetch("pw_join_pool", request)
        reply = parse_result_transactions(reply)
        return reply

    async def pw_absorb_rewards(
        self, wallet_id: str, fee: uint64 = uint64(0), max_spends_in_tx: Optional[int] = None
    ) -> Dict:
        reply = await self.fetch(
            "pw_absorb_rewards", {"wallet_id": wallet_id, "fee": fee, "max_spends_in_tx": max_spends_in_tx}
        )
        reply["state"] = PoolWalletInfo.from_json_dict(reply["state"])
        reply = parse_result_transactions(reply)
        return reply

    async def pw_status(self, wallet_id: str) -> Tuple[PoolWalletInfo, List[TransactionRecord]]:
        json_dict = await self.fetch("pw_status", {"wallet_id": wallet_id})
        return (
            PoolWalletInfo.from_json_dict(json_dict["state"]),
            [TransactionRecord.from_json_dict(tr) for tr in json_dict["unconfirmed_transactions"]],
        )

    # CATS
    async def create_new_cat_and_wallet(self, amount: uint64) -> Dict:
        request: Dict[str, Any] = {
            "wallet_type": "cat_wallet",
            "mode": "new",
            "amount": amount,
        }
        return await self.fetch("create_new_wallet", request)

    async def create_wallet_for_existing_cat(self, asset_id: bytes) -> Dict:
        request: Dict[str, Any] = {
            "wallet_type": "cat_wallet",
            "asset_id": asset_id.hex(),
            "mode": "existing",
        }
        return await self.fetch("create_new_wallet", request)

    async def get_cat_asset_id(self, wallet_id: str) -> bytes32:
        request: Dict[str, Any] = {
            "wallet_id": wallet_id,
        }
        return bytes32.from_hexstr((await self.fetch("cat_get_asset_id", request))["asset_id"])

    async def get_stray_cats(self) -> Dict:
        response = await self.fetch("get_stray_cats", {})
        return response["stray_cats"]

    async def cat_asset_id_to_name(self, asset_id: bytes32) -> Optional[Tuple[Optional[uint32], str]]:
        request: Dict[str, Any] = {
            "asset_id": asset_id.hex(),
        }
        try:
            res = await self.fetch("cat_asset_id_to_name", request)
        except ValueError:
            return None

        wallet_id: Optional[uint32] = None if res["wallet_id"] is None else uint32(int(res["wallet_id"]))
        return wallet_id, res["name"]

    async def get_cat_name(self, wallet_id: str) -> str:
        request: Dict[str, Any] = {
            "wallet_id": wallet_id,
        }
        return (await self.fetch("cat_get_name", request))["name"]

    async def set_cat_name(self, wallet_id: str, name: str) -> None:
        request: Dict[str, Any] = {
            "wallet_id": wallet_id,
            "name": name,
        }
        await self.fetch("cat_set_name", request)

    async def cat_spend(
        self,
        wallet_id: str,
        amount: uint64,
        inner_address: str,
        fee: uint64 = uint64(0),
        memos: Optional[List[str]] = None,
    ) -> TransactionRecord:
        send_dict = {
            "wallet_id": wallet_id,
            "amount": amount,
            "inner_address": inner_address,
            "fee": fee,
            "memos": memos if memos else [],
        }
        res = await self.fetch("cat_spend", send_dict)
        return TransactionRecord.from_json_dict_convenience(res["transaction"])

    # Offers
    async def create_offer_for_ids(
        self,
<<<<<<< HEAD
        offer_dict: Dict[Union[uint32, str], int],
=======
        offer_dict: Dict[uint32, int],
>>>>>>> 60ef79bc
        driver_dict: Dict[str, Any] = None,
        fee=uint64(0),
        validate_only: bool = False,
    ) -> Tuple[Optional[Offer], TradeRecord]:
        send_dict: Dict[str, int] = {}
        for key in offer_dict:
            send_dict[str(key)] = offer_dict[key]

        req = {
            "offer": send_dict,
            "validate_only": validate_only,
            "fee": fee,
        }
        if driver_dict is not None:
            req["driver_dict"] = driver_dict
        res = await self.fetch("create_offer_for_ids", req)
        offer: Optional[Offer] = None if validate_only else Offer.from_bech32(res["offer"])
        offer_str: str = "" if offer is None else bytes(offer).hex()
        return offer, TradeRecord.from_json_dict_convenience(res["trade_record"], offer_str)

    async def get_offer_summary(self, offer: Offer) -> Dict[str, Dict[str, int]]:
        res = await self.fetch("get_offer_summary", {"offer": offer.to_bech32()})
        return res["summary"]

    async def check_offer_validity(self, offer: Offer) -> bool:
        res = await self.fetch("check_offer_validity", {"offer": offer.to_bech32()})
        return res["valid"]

    async def take_offer(self, offer: Offer, fee=uint64(0)) -> TradeRecord:
        res = await self.fetch("take_offer", {"offer": offer.to_bech32(), "fee": fee})
        return TradeRecord.from_json_dict_convenience(res["trade_record"])

    async def get_offer(self, trade_id: bytes32, file_contents: bool = False) -> TradeRecord:
        res = await self.fetch("get_offer", {"trade_id": trade_id.hex(), "file_contents": file_contents})
        offer_str = bytes(Offer.from_bech32(res["offer"])).hex() if file_contents else ""
        return TradeRecord.from_json_dict_convenience(res["trade_record"], offer_str)

    async def get_all_offers(
        self,
        start: int = 0,
        end: int = 50,
        sort_key: str = None,
        reverse: bool = False,
        file_contents: bool = False,
        exclude_my_offers: bool = False,
        exclude_taken_offers: bool = False,
        include_completed: bool = False,
    ) -> List[TradeRecord]:
        res = await self.fetch(
            "get_all_offers",
            {
                "start": start,
                "end": end,
                "sort_key": sort_key,
                "reverse": reverse,
                "file_contents": file_contents,
                "exclude_my_offers": exclude_my_offers,
                "exclude_taken_offers": exclude_taken_offers,
                "include_completed": include_completed,
            },
        )

        records = []
        if file_contents:
            optional_offers = [bytes(Offer.from_bech32(o)).hex() for o in res["offers"]]
        else:
            optional_offers = [""] * len(res["trade_records"])
        for record, offer in zip(res["trade_records"], optional_offers):
            records.append(TradeRecord.from_json_dict_convenience(record, offer))

        return records

    async def cancel_offer(self, trade_id: bytes32, fee=uint64(0), secure: bool = True):
        await self.fetch("cancel_offer", {"trade_id": trade_id.hex(), "secure": secure, "fee": fee})

    # NFT wallet
    async def create_new_nft_wallet(self, did_wallet_id):
        request: Dict[str, Any] = {
            "wallet_type": "nft_wallet",
            "did_wallet_id": did_wallet_id,
        }
        response = await self.fetch("create_new_wallet", request)
        return response

    async def mint_nft(self, wallet_id, artist_address, hash, uris, fee):
        request: Dict[str, Any] = {
            "wallet_id": wallet_id,
            "artist_address": artist_address,
            "hash": hash,
            "uris": uris,
            "fee": fee,
        }
        response = await self.fetch("nft_mint_nft", request)
        return response

    async def add_uri_to_nft(self, wallet_id, nft_coin_id, uri, fee):
        request: Dict[str, Any] = {"wallet_id": wallet_id, "nft_coin_id": nft_coin_id, "uri": uri, "fee": fee}
        response = await self.fetch("nft_add_uri", request)
        return response

    async def transfer_nft(self, wallet_id, nft_coin_id, artist_address, fee):
        request: Dict[str, Any] = {
            "wallet_id": wallet_id,
            "nft_coin_id": nft_coin_id,
            "target_address": artist_address,
            "fee": fee,
        }
        response = await self.fetch("nft_transfer_nft", request)
        return response

    async def list_nfts(self, wallet_id):
        request: Dict[str, Any] = {"wallet_id": wallet_id}
        response = await self.fetch("nft_get_nfts", request)
        return response<|MERGE_RESOLUTION|>--- conflicted
+++ resolved
@@ -489,11 +489,7 @@
     # Offers
     async def create_offer_for_ids(
         self,
-<<<<<<< HEAD
         offer_dict: Dict[Union[uint32, str], int],
-=======
-        offer_dict: Dict[uint32, int],
->>>>>>> 60ef79bc
         driver_dict: Dict[str, Any] = None,
         fee=uint64(0),
         validate_only: bool = False,
