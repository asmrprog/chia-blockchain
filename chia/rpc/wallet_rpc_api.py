--- conflicted
+++ resolved
@@ -1078,12 +1078,12 @@
             try:
                 coins[coin_record.coin] = coin_record.parsed_metadata()
                 if len(coins) >= batch_size:
-                    tx_id_list.extend((await self.service.wallet_state_manager.spend_clawback_coins(coins, tx_fee)))
+                    tx_id_list.extend(await self.service.wallet_state_manager.spend_clawback_coins(coins, tx_fee))
                     coins = {}
             except Exception as e:
                 log.error(f"Failed to spend clawback coin {coin_id.hex()}: %s", e)
         if len(coins) > 0:
-            tx_id_list.extend((await self.service.wallet_state_manager.spend_clawback_coins(coins, tx_fee)))
+            tx_id_list.extend(await self.service.wallet_state_manager.spend_clawback_coins(coins, tx_fee))
         return {
             "success": True,
             "transaction_ids": [tx.hex() for tx in tx_id_list],
@@ -3045,16 +3045,10 @@
         if "coins" in request and len(request["coins"]) > 0:
             coins = {Coin.from_json_dict(coin_json) for coin_json in request["coins"]}
 
-<<<<<<< HEAD
-        exclude_coins = None
-        if "exclude_coins" in request and len(request["exclude_coins"]) > 0:
-            exclude_coins = {Coin.from_json_dict(coin_json) for coin_json in request["exclude_coins"]}
-=======
         _excluded_coins: Optional[List[bytes32]] = request.get("excluded_coins", request.get("exclude_coins"))
         excluded_coins: Optional[Set[Coin]] = None
         if _excluded_coins is not None and len(_excluded_coins) > 0:
-            excluded_coins = set([Coin.from_json_dict(coin_json) for coin_json in _excluded_coins])
->>>>>>> 344a7bbb
+            excluded_coins = {Coin.from_json_dict(coin_json) for coin_json in _excluded_coins}
 
         coin_announcements: Optional[Set[Announcement]] = None
         if (
