import asyncio
import contextlib
import dataclasses
import logging
<<<<<<< HEAD
import os
=======
import multiprocessing
from multiprocessing.context import BaseContext
>>>>>>> 890c7d37
import random
import time
import traceback
from pathlib import Path
from typing import Any, Callable, Dict, List, Optional, Set, Tuple, Union

import aiosqlite
import sqlite3
from blspy import AugSchemeMPL

import chia.server.ws_connection as ws  # lgtm [py/import-and-import-from]
from chia.consensus.block_creation import unfinished_block_to_full_block
from chia.consensus.block_record import BlockRecord
from chia.consensus.blockchain import Blockchain, ReceiveBlockResult
from chia.consensus.blockchain_interface import BlockchainInterface
from chia.consensus.constants import ConsensusConstants
from chia.consensus.cost_calculator import NPCResult
from chia.consensus.difficulty_adjustment import get_next_sub_slot_iters_and_difficulty
from chia.consensus.make_sub_epoch_summary import next_sub_epoch_summary
from chia.consensus.multiprocess_validation import PreValidationResult
from chia.consensus.pot_iterations import calculate_sp_iters
from chia.full_node.block_store import BlockStore
from chia.full_node.lock_queue import LockQueue, LockClient
from chia.full_node.bundle_tools import detect_potential_template_generator
from chia.full_node.coin_store import CoinStore
from chia.full_node.full_node_store import FullNodeStore, FullNodeStorePeakResult
from chia.full_node.hint_store import HintStore
from chia.full_node.mempool_manager import MempoolManager
from chia.full_node.signage_point import SignagePoint
from chia.full_node.sync_store import SyncStore
from chia.full_node.weight_proof import WeightProofHandler
from chia.full_node.weight_proof_v2 import WeightProofHandlerV2
from chia.protocols import farmer_protocol, full_node_protocol, timelord_protocol, wallet_protocol
from chia.protocols.full_node_protocol import (
    RequestBlocks,
    RespondBlock,
    RespondBlocks,
    RespondSignagePoint,
)
from chia.protocols.protocol_message_types import ProtocolMessageTypes
from chia.protocols.shared_protocol import Capability
from chia.protocols.wallet_protocol import CoinState, CoinStateUpdate
from chia.server.node_discovery import FullNodePeers
from chia.server.outbound_message import Message, NodeType, make_msg
from chia.server.peer_store_resolver import PeerStoreResolver
from chia.server.server import ChiaServer
from chia.types.blockchain_format.classgroup import ClassgroupElement
from chia.types.blockchain_format.pool_target import PoolTarget
from chia.types.blockchain_format.sized_bytes import bytes32
from chia.types.blockchain_format.sub_epoch_summary import SubEpochSummary
from chia.types.blockchain_format.vdf import CompressibleVDFField, VDFInfo, VDFProof
from chia.types.coin_record import CoinRecord
from chia.types.end_of_slot_bundle import EndOfSubSlotBundle
from chia.types.full_block import FullBlock
from chia.types.generator_types import BlockGenerator
from chia.types.header_block import HeaderBlock
from chia.types.mempool_inclusion_status import MempoolInclusionStatus
from chia.types.spend_bundle import SpendBundle
from chia.types.transaction_queue_entry import TransactionQueueEntry
from chia.types.unfinished_block import UnfinishedBlock
from chia.util import cached_bls
from chia.util.bech32m import encode_puzzle_hash
from chia.util.check_fork_next_block import check_fork_next_block
from chia.util.condition_tools import pkm_pairs
from chia.util.config import PEER_DB_PATH_KEY_DEPRECATED, process_config_start_method
from chia.util.db_wrapper import DBWrapper2
from chia.util.errors import ConsensusError, Err, ValidationError
from chia.util.hash import std_hash
from chia.util.ints import uint8, uint32, uint64, uint128, uint16
from chia.util.path import mkdir, path_from_root
from chia.util.safe_cancel_task import cancel_task_safe
from chia.util.profiler import profile_task
from datetime import datetime
from chia.util.db_synchronous import db_synchronous_on
from chia.util.db_version import lookup_db_version, set_db_version_async


class FullNode:
    block_store: BlockStore
    full_node_store: FullNodeStore
    full_node_peers: Optional[FullNodePeers]
    sync_store: Any
    coin_store: CoinStore
    mempool_manager: MempoolManager
    _sync_task: Optional[asyncio.Task]
    _init_weight_proof: Optional[asyncio.Task] = None
    blockchain: Blockchain
    config: Dict
    server: Any
    log: logging.Logger
    constants: ConsensusConstants
    _shut_down: bool
    root_path: Path
    state_changed_callback: Optional[Callable]
    timelord_lock: asyncio.Lock
    initialized: bool
    multiprocessing_start_context: Optional[BaseContext]
    weight_proof_handler: Optional[WeightProofHandler]
    weight_proof_handler_v2: Optional[WeightProofHandlerV2]
    _ui_tasks: Set[asyncio.Task]
    _blockchain_lock_queue: LockQueue
    _blockchain_lock_ultra_priority: LockClient
    _blockchain_lock_high_priority: LockClient
    _blockchain_lock_low_priority: LockClient
    _transaction_queue_task: Optional[asyncio.Task]

    def __init__(
        self,
        config: Dict,
        root_path: Path,
        consensus_constants: ConsensusConstants,
        name: str = None,
    ):
        self.initialized = False
        self.root_path = root_path
        self.config = config
        self.server = None
        self._shut_down = False  # Set to true to close all infinite loops
        self.constants = consensus_constants
        self.pow_creation: Dict[bytes32, asyncio.Event] = {}
        self.state_changed_callback: Optional[Callable] = None
        self.full_node_peers = None
        self.sync_store = None
        self.signage_point_times = [time.time() for _ in range(self.constants.NUM_SPS_SUB_SLOT)]
        self.full_node_store = FullNodeStore(self.constants)
        self.uncompact_task = None
        self.compact_vdf_requests: Set[bytes32] = set()
        self.log = logging.getLogger(name if name else __name__)

        # TODO: Logging isn't setup yet so the log entries related to parsing the
        #       config would end up on stdout if handled here.
        self.multiprocessing_context = None

        # Used for metrics
        self.dropped_tx: Set[bytes32] = set()
        self.not_dropped_tx = 0

        self._ui_tasks = set()

        db_path_replaced: str = config["database_path"].replace("CHALLENGE", config["selected_network"])
        self.db_path = path_from_root(root_path, db_path_replaced)
        self.coin_subscriptions: Dict[bytes32, Set[bytes32]] = {}  # Puzzle Hash : Set[Peer ID]
        self.ph_subscriptions: Dict[bytes32, Set[bytes32]] = {}  # Puzzle Hash : Set[Peer ID]
        self.peer_coin_ids: Dict[bytes32, Set[bytes32]] = {}  # Peer ID: Set[Coin ids]
        self.peer_puzzle_hash: Dict[bytes32, Set[bytes32]] = {}  # Peer ID: Set[puzzle_hash]
        self.peer_sub_counter: Dict[bytes32, int] = {}  # Peer ID: int (subscription count)
        mkdir(self.db_path.parent)
        self._transaction_queue_task = None

    def _set_state_changed_callback(self, callback: Callable):
        self.state_changed_callback = callback

    async def _start(self):
        self.timelord_lock = asyncio.Lock()
        self.compact_vdf_sem = asyncio.Semaphore(4)

        # We don't want to run too many concurrent new_peak instances, because it would fetch the same block from
        # multiple peers and re-validate.
        self.new_peak_sem = asyncio.Semaphore(2)

        # These many respond_transaction tasks can be active at any point in time
        self.respond_transaction_semaphore = asyncio.Semaphore(200)
        # create the store (db) and full node instance
        db_connection = await aiosqlite.connect(self.db_path)
        db_version: int = await lookup_db_version(db_connection)

        if self.config.get("log_sqlite_cmds", False):
            sql_log_path = path_from_root(self.root_path, "log/sql.log")
            self.log.info(f"logging SQL commands to {sql_log_path}")

            def sql_trace_callback(req: str):
                timestamp = datetime.now().strftime("%H:%M:%S.%f")
                log = open(sql_log_path, "a")
                log.write(timestamp + " " + req + "\n")
                log.close()

            await db_connection.set_trace_callback(sql_trace_callback)

        self.db_wrapper = DBWrapper2(db_connection, db_version=db_version)

        # add reader threads for the DB
        for i in range(self.config.get("db_readers", 4)):
            c = await aiosqlite.connect(self.db_path)
            if self.config.get("log_sqlite_cmds", False):
                await c.set_trace_callback(sql_trace_callback)
            await self.db_wrapper.add_connection(c)

        await (await db_connection.execute("pragma journal_mode=wal")).close()
        db_sync = db_synchronous_on(self.config.get("db_sync", "auto"), self.db_path)
        self.log.info(f"opening blockchain DB: synchronous={db_sync}")
        await (await db_connection.execute("pragma synchronous={}".format(db_sync))).close()

        if db_version != 2:
            async with self.db_wrapper.read_db() as conn:
                async with conn.execute(
                    "SELECT name FROM sqlite_master WHERE type='table' AND name='full_blocks'"
                ) as cur:
                    if len(await cur.fetchall()) == 0:
                        try:
                            # this is a new DB file. Make it v2
                            async with self.db_wrapper.write_db() as w_conn:
                                await set_db_version_async(w_conn, 2)
                                self.db_wrapper.db_version = 2
                        except sqlite3.OperationalError:
                            # it could be a database created with "chia init", which is
                            # empty except it has the database_version table
                            pass

        self.block_store = await BlockStore.create(self.db_wrapper)
        self.sync_store = await SyncStore.create()
        self.hint_store = await HintStore.create(self.db_wrapper)
        self.coin_store = await CoinStore.create(self.db_wrapper)
        self.log.info("Initializing blockchain from disk")
        start_time = time.time()
        reserved_cores = self.config.get("reserved_cores", 0)
        single_threaded = self.config.get("single_threaded", False)
        multiprocessing_start_method = process_config_start_method(config=self.config, log=self.log)
        self.multiprocessing_context = multiprocessing.get_context(method=multiprocessing_start_method)
        self.blockchain = await Blockchain.create(
            coin_store=self.coin_store,
            block_store=self.block_store,
            consensus_constants=self.constants,
            hint_store=self.hint_store,
            blockchain_dir=self.db_path.parent,
            reserved_cores=reserved_cores,
            multiprocessing_context=self.multiprocessing_context,
            single_threaded=single_threaded,
        )
        self.mempool_manager = MempoolManager(
            coin_store=self.coin_store,
            consensus_constants=self.constants,
            multiprocessing_context=self.multiprocessing_context,
            single_threaded=single_threaded,
        )

        # Blocks are validated under high priority, and transactions under low priority. This guarantees blocks will
        # be validated first.
        self._blockchain_lock_queue = LockQueue(self.blockchain.lock)
        self._blockchain_lock_ultra_priority = LockClient(0, self._blockchain_lock_queue)
        self._blockchain_lock_high_priority = LockClient(1, self._blockchain_lock_queue)
        self._blockchain_lock_low_priority = LockClient(2, self._blockchain_lock_queue)

        # Transactions go into this queue from the server, and get sent to respond_transaction
        self.transaction_queue = asyncio.PriorityQueue(10000)
        self._transaction_queue_task = asyncio.create_task(self._handle_transactions())
        self.transaction_responses: List[Tuple[bytes32, MempoolInclusionStatus, Optional[Err]]] = []

        self.weight_proof_handler = None
        self.weight_proof_handler_v2 = None
        self._init_weight_proof = asyncio.create_task(self.initialize_weight_proof())

        if self.config.get("enable_profiler", False):
            asyncio.create_task(profile_task(self.root_path, "node", self.log))

        self._sync_task = None
        self._segment_task = None
        time_taken = time.time() - start_time
        if self.blockchain.get_peak() is None:
            self.log.info(f"Initialized with empty blockchain time taken: {int(time_taken)}s")
            num_unspent = await self.coin_store.num_unspent()
            if num_unspent > 0:
                self.log.error(
                    f"Inconsistent blockchain DB file! Could not find peak block but found {num_unspent} coins! "
                    "This is a fatal error. The blockchain database may be corrupt"
                )
                raise RuntimeError("corrupt blockchain DB")
        else:
            self.log.info(
                f"Blockchain initialized to peak {self.blockchain.get_peak().header_hash} height"
                f" {self.blockchain.get_peak().height}, "
                f"time taken: {int(time_taken)}s"
            )
            async with self._blockchain_lock_high_priority:
                pending_tx = await self.mempool_manager.new_peak(self.blockchain.get_peak(), [])
            assert len(pending_tx) == 0  # no pending transactions when starting up

        peak: Optional[BlockRecord] = self.blockchain.get_peak()
        if peak is not None:
            full_peak = await self.blockchain.get_full_peak()
            mempool_new_peak_result, fns_peak_result = await self.peak_post_processing(
                full_peak, peak, max(peak.height - 1, 0), None, []
            )
            await self.peak_post_processing_2(
                full_peak, peak, max(peak.height - 1, 0), None, ([], {}), mempool_new_peak_result, fns_peak_result
            )
        if self.config["send_uncompact_interval"] != 0:
            sanitize_weight_proof_only = False
            if "sanitize_weight_proof_only" in self.config:
                sanitize_weight_proof_only = self.config["sanitize_weight_proof_only"]
            assert self.config["target_uncompact_proofs"] != 0
            self.uncompact_task = asyncio.create_task(
                self.broadcast_uncompact_blocks(
                    self.config["send_uncompact_interval"],
                    self.config["target_uncompact_proofs"],
                    sanitize_weight_proof_only,
                )
            )
        self.initialized = True
        if self.full_node_peers is not None:
            asyncio.create_task(self.full_node_peers.start())

    async def _handle_one_transaction(self, entry: TransactionQueueEntry):
        peer = entry.peer
        try:
            inc_status, err = await self.respond_transaction(entry.transaction, entry.spend_name, peer, entry.test)
            self.transaction_responses.append((entry.spend_name, inc_status, err))
            if len(self.transaction_responses) > 50:
                self.transaction_responses = self.transaction_responses[1:]
        except asyncio.CancelledError:
            error_stack = traceback.format_exc()
            self.log.debug(f"Cancelling _handle_one_transaction, closing: {error_stack}")
        except Exception:
            error_stack = traceback.format_exc()
            self.log.error(f"Error in _handle_one_transaction, closing: {error_stack}")
            if peer is not None:
                await peer.close()
        finally:
            self.respond_transaction_semaphore.release()

    async def _handle_transactions(self):
        try:
            while not self._shut_down:
                # We use a semaphore to make sure we don't send more than 200 concurrent calls of respond_transaction.
                # However doing them one at a time would be slow, because they get sent to other processes.
                await self.respond_transaction_semaphore.acquire()
                item: TransactionQueueEntry = (await self.transaction_queue.get())[1]
                asyncio.create_task(self._handle_one_transaction(item))
        except asyncio.CancelledError:
            raise

    async def initialize_weight_proof(self):
<<<<<<< HEAD
        self.weight_proof_handler = WeightProofHandler(self.constants, self.blockchain)
        self.weight_proof_handler_v2 = WeightProofHandlerV2(self.constants, self.blockchain)
=======
        self.weight_proof_handler = WeightProofHandler(
            constants=self.constants,
            blockchain=self.blockchain,
            multiprocessing_context=self.multiprocessing_context,
        )
>>>>>>> 890c7d37
        peak = self.blockchain.get_peak()
        if peak is not None:
            await self.weight_proof_handler_v2.create_sub_epoch_segments()

    def set_server(self, server: ChiaServer):
        self.server = server
        dns_servers = []
        try:
            network_name = self.config["selected_network"]
            default_port = self.config["network_overrides"]["config"][network_name]["default_full_node_port"]
        except Exception:
            self.log.info("Default port field not found in config.")
            default_port = None
        if "dns_servers" in self.config:
            dns_servers = self.config["dns_servers"]
        elif self.config["port"] == 8444:
            # If `dns_servers` misses from the `config`, hardcode it if we're running mainnet.
            dns_servers.append("dns-introducer.chia.net")
        try:
            self.full_node_peers = FullNodePeers(
                self.server,
                self.config["target_peer_count"] - self.config["target_outbound_peer_count"],
                self.config["target_outbound_peer_count"],
                PeerStoreResolver(
                    self.root_path,
                    self.config,
                    selected_network=network_name,
                    peers_file_path_key="peers_file_path",
                    legacy_peer_db_path_key=PEER_DB_PATH_KEY_DEPRECATED,
                    default_peers_file_path="db/peers.dat",
                ),
                self.config["introducer_peer"],
                dns_servers,
                self.config["peer_connect_interval"],
                self.config["selected_network"],
                default_port,
                self.log,
            )
        except Exception as e:
            error_stack = traceback.format_exc()
            self.log.error(f"Exception: {e}")
            self.log.error(f"Exception in peer discovery: {e}")
            self.log.error(f"Exception Stack: {error_stack}")

    def _state_changed(self, change: str, change_data: Dict[str, Any] = None):
        if self.state_changed_callback is not None:
            self.state_changed_callback(change, change_data)

    async def short_sync_batch(self, peer: ws.WSChiaConnection, start_height: uint32, target_height: uint32) -> bool:
        """
        Tries to sync to a chain which is not too far in the future, by downloading batches of blocks. If the first
        block that we download is not connected to our chain, we return False and do an expensive long sync instead.
        Long sync is not preferred because it requires downloading and validating a weight proof.

        Args:
            peer: peer to sync from
            start_height: height that we should start downloading at. (Our peak is higher)
            target_height: target to sync to

        Returns:
            False if the fork point was not found, and we need to do a long sync. True otherwise.

        """
        # Don't trigger multiple batch syncs to the same peer

        if (
            peer.peer_node_id in self.sync_store.backtrack_syncing
            and self.sync_store.backtrack_syncing[peer.peer_node_id] > 0
        ):
            return True  # Don't batch sync, we are already in progress of a backtrack sync
        if peer.peer_node_id in self.sync_store.batch_syncing:
            return True  # Don't trigger a long sync
        self.sync_store.batch_syncing.add(peer.peer_node_id)

        self.log.info(f"Starting batch short sync from {start_height} to height {target_height}")
        if start_height > 0:
            first = await peer.request_block(full_node_protocol.RequestBlock(uint32(start_height), False))
            if first is None or not isinstance(first, full_node_protocol.RespondBlock):
                self.sync_store.batch_syncing.remove(peer.peer_node_id)
                raise ValueError(f"Error short batch syncing, could not fetch block at height {start_height}")
            if not self.blockchain.contains_block(first.block.prev_header_hash):
                self.log.info("Batch syncing stopped, this is a deep chain")
                self.sync_store.batch_syncing.remove(peer.peer_node_id)
                # First sb not connected to our blockchain, do a long sync instead
                return False

        batch_size = self.constants.MAX_BLOCK_COUNT_PER_REQUESTS
        if self._segment_task is not None and (not self._segment_task.done()):
            try:
                self._segment_task.cancel()
            except Exception as e:
                self.log.warning(f"failed to cancel segment task {e}")
            self._segment_task = None

        try:
            for height in range(start_height, target_height, batch_size):
                end_height = min(target_height, height + batch_size)
                request = RequestBlocks(uint32(height), uint32(end_height), True)
                response = await peer.request_blocks(request)
                if not response:
                    raise ValueError(f"Error short batch syncing, invalid/no response for {height}-{end_height}")
                async with self._blockchain_lock_high_priority:
                    success, advanced_peak, fork_height, coin_changes = await self.receive_block_batch(
                        response.blocks, peer, None
                    )
                    if not success:
                        raise ValueError(f"Error short batch syncing, failed to validate blocks {height}-{end_height}")
                    if advanced_peak:
                        peak = self.blockchain.get_peak()
                        try:
                            peak_fb: Optional[FullBlock] = await self.blockchain.get_full_peak()
                            assert peak is not None and peak_fb is not None and fork_height is not None
                            mempool_new_peak_result, fns_peak_result = await self.peak_post_processing(
                                peak_fb, peak, fork_height, peer, coin_changes[0]
                            )
                            await self.peak_post_processing_2(
                                peak_fb, peak, fork_height, peer, coin_changes, mempool_new_peak_result, fns_peak_result
                            )
                        except asyncio.CancelledError:
                            # Still do post processing after cancel
                            peak_fb = await self.blockchain.get_full_peak()
                            assert peak is not None and peak_fb is not None and fork_height is not None
                            await self.peak_post_processing(peak_fb, peak, fork_height, peer, coin_changes[0])
                            raise
                        finally:
                            self.log.info(f"Added blocks {height}-{end_height}")
        except (asyncio.CancelledError, Exception) as e:
            self.sync_store.batch_syncing.remove(peer.peer_node_id)
            raise e
        self.sync_store.batch_syncing.remove(peer.peer_node_id)
        return True

    async def short_sync_backtrack(
        self, peer: ws.WSChiaConnection, peak_height: uint32, target_height: uint32, target_unf_hash: bytes32
    ):
        """
        Performs a backtrack sync, where blocks are downloaded one at a time from newest to oldest. If we do not
        find the fork point 5 deeper than our peak, we return False and do a long sync instead.

        Args:
            peer: peer to sync from
            peak_height: height of our peak
            target_height: target height
            target_unf_hash: partial hash of the unfinished block of the target

        Returns:
            True iff we found the fork point, and we do not need to long sync.
        """
        try:
            if peer.peer_node_id not in self.sync_store.backtrack_syncing:
                self.sync_store.backtrack_syncing[peer.peer_node_id] = 0
            self.sync_store.backtrack_syncing[peer.peer_node_id] += 1

            unfinished_block: Optional[UnfinishedBlock] = self.full_node_store.get_unfinished_block(target_unf_hash)
            curr_height: int = target_height
            found_fork_point = False
            responses = []
            while curr_height > peak_height - 5:
                # If we already have the unfinished block, don't fetch the transactions. In the normal case, we will
                # already have the unfinished block, from when it was broadcast, so we just need to download the header,
                # but not the transactions
                fetch_tx: bool = unfinished_block is None or curr_height != target_height
                curr = await peer.request_block(full_node_protocol.RequestBlock(uint32(curr_height), fetch_tx))
                if curr is None:
                    raise ValueError(f"Failed to fetch block {curr_height} from {peer.get_peer_logging()}, timed out")
                if curr is None or not isinstance(curr, full_node_protocol.RespondBlock):
                    raise ValueError(
                        f"Failed to fetch block {curr_height} from {peer.get_peer_logging()}, wrong type {type(curr)}"
                    )
                responses.append(curr)
                if self.blockchain.contains_block(curr.block.prev_header_hash) or curr_height == 0:
                    found_fork_point = True
                    break
                curr_height -= 1
            if found_fork_point:
                for response in reversed(responses):
                    await self.respond_block(response, peer)
        except (asyncio.CancelledError, Exception) as e:
            self.sync_store.backtrack_syncing[peer.peer_node_id] -= 1
            raise e

        self.sync_store.backtrack_syncing[peer.peer_node_id] -= 1
        return found_fork_point

    async def _refresh_ui_connections(self, sleep_before: float = 0):
        if sleep_before > 0:
            await asyncio.sleep(sleep_before)
        self._state_changed("peer_changed_peak")

    async def new_peak(self, request: full_node_protocol.NewPeak, peer: ws.WSChiaConnection):
        """
        We have received a notification of a new peak from a peer. This happens either when we have just connected,
        or when the peer has updated their peak.

        Args:
            request: information about the new peak
            peer: peer that sent the message

        """

        try:
            seen_header_hash = self.sync_store.seen_header_hash(request.header_hash)
            # Updates heights in the UI. Sleeps 1.5s before, so other peers have time to update their peaks as well.
            # Limit to 3 refreshes.
            if not seen_header_hash and len(self._ui_tasks) < 3:
                self._ui_tasks.add(asyncio.create_task(self._refresh_ui_connections(1.5)))
            # Prune completed connect tasks
            self._ui_tasks = set(filter(lambda t: not t.done(), self._ui_tasks))
        except Exception as e:
            self.log.warning(f"Exception UI refresh task: {e}")

        # Store this peak/peer combination in case we want to sync to it, and to keep track of peers
        self.sync_store.peer_has_block(request.header_hash, peer.peer_node_id, request.weight, request.height, True)

        if self.blockchain.contains_block(request.header_hash):
            return None

        # Not interested in less heavy peaks
        peak: Optional[BlockRecord] = self.blockchain.get_peak()
        curr_peak_height = uint32(0) if peak is None else peak.height
        if peak is not None and peak.weight > request.weight:
            return None

        if self.sync_store.get_sync_mode():
            # If peer connects while we are syncing, check if they have the block we are syncing towards
            peak_sync_hash = self.sync_store.get_sync_target_hash()
            peak_sync_height = self.sync_store.get_sync_target_height()
            if peak_sync_hash is not None and request.header_hash != peak_sync_hash and peak_sync_height is not None:
                peak_peers: Set[bytes32] = self.sync_store.get_peers_that_have_peak([peak_sync_hash])
                # Don't ask if we already know this peer has the peak
                if peer.peer_node_id not in peak_peers:
                    target_peak_response: Optional[RespondBlock] = await peer.request_block(
                        full_node_protocol.RequestBlock(uint32(peak_sync_height), False), timeout=10
                    )
                    if target_peak_response is not None and isinstance(target_peak_response, RespondBlock):
                        self.sync_store.peer_has_block(
                            peak_sync_hash,
                            peer.peer_node_id,
                            target_peak_response.block.weight,
                            peak_sync_height,
                            False,
                        )
        else:
            if request.height <= curr_peak_height + self.config["short_sync_blocks_behind_threshold"]:
                # This is the normal case of receiving the next block
                if await self.short_sync_backtrack(
                    peer, curr_peak_height, request.height, request.unfinished_reward_block_hash
                ):
                    return None

            if request.height < self.constants.WEIGHT_PROOF_RECENT_BLOCKS:
                # This is the case of syncing up more than a few blocks, at the start of the chain
                self.log.debug("Doing batch sync, no backup")
                await self.short_sync_batch(peer, uint32(0), request.height)
                return None

            if request.height < curr_peak_height + self.config["sync_blocks_behind_threshold"]:
                # This case of being behind but not by so much
                if await self.short_sync_batch(peer, uint32(max(curr_peak_height - 6, 0)), request.height):
                    return None

            # This is the either the case where we were not able to sync successfully (for example, due to the fork
            # point being in the past), or we are very far behind. Performs a long sync.
            self._sync_task = asyncio.create_task(self._sync())

    async def send_peak_to_timelords(
        self, peak_block: Optional[FullBlock] = None, peer: Optional[ws.WSChiaConnection] = None
    ):
        """
        Sends current peak to timelords
        """
        if peak_block is None:
            peak_block = await self.blockchain.get_full_peak()
        if peak_block is not None:
            peak = self.blockchain.block_record(peak_block.header_hash)
            difficulty = self.blockchain.get_next_difficulty(peak.header_hash, False)
            ses: Optional[SubEpochSummary] = next_sub_epoch_summary(
                self.constants,
                self.blockchain,
                peak.required_iters,
                peak_block,
                True,
            )
            recent_rc = self.blockchain.get_recent_reward_challenges()

            curr = peak
            while not curr.is_challenge_block(self.constants) and not curr.first_in_sub_slot:
                curr = self.blockchain.block_record(curr.prev_hash)

            if curr.is_challenge_block(self.constants):
                last_csb_or_eos = curr.total_iters
            else:
                last_csb_or_eos = curr.ip_sub_slot_total_iters(self.constants)

            curr = peak
            passed_ses_height_but_not_yet_included = True
            while (curr.height % self.constants.SUB_EPOCH_BLOCKS) != 0:
                if curr.sub_epoch_summary_included:
                    passed_ses_height_but_not_yet_included = False
                curr = self.blockchain.block_record(curr.prev_hash)
            if curr.sub_epoch_summary_included or curr.height == 0:
                passed_ses_height_but_not_yet_included = False

            timelord_new_peak: timelord_protocol.NewPeakTimelord = timelord_protocol.NewPeakTimelord(
                peak_block.reward_chain_block,
                difficulty,
                peak.deficit,
                peak.sub_slot_iters,
                ses,
                recent_rc,
                last_csb_or_eos,
                passed_ses_height_but_not_yet_included,
            )

            msg = make_msg(ProtocolMessageTypes.new_peak_timelord, timelord_new_peak)
            if peer is None:
                await self.server.send_to_all([msg], NodeType.TIMELORD)
            else:
                await self.server.send_to_specific([msg], peer.peer_node_id)

    async def synced(self) -> bool:
        curr: Optional[BlockRecord] = self.blockchain.get_peak()
        if curr is None:
            return False

        while curr is not None and not curr.is_transaction_block:
            curr = self.blockchain.try_block_record(curr.prev_hash)

        now = time.time()
        if (
            curr is None
            or curr.timestamp is None
            or curr.timestamp < uint64(int(now - 60 * 7))
            or self.sync_store.get_sync_mode()
        ):
            return False
        else:
            return True

    async def on_connect(self, connection: ws.WSChiaConnection):
        """
        Whenever we connect to another node / wallet, send them our current heads. Also send heads to farmers
        and challenges to timelords.
        """

        self._state_changed("add_connection")
        self._state_changed("sync_mode")
        if self.full_node_peers is not None:
            asyncio.create_task(self.full_node_peers.on_connect(connection))

        if self.initialized is False:
            return None

        if connection.connection_type is NodeType.FULL_NODE:
            # Send filter to node and request mempool items that are not in it (Only if we are currently synced)
            synced = await self.synced()
            peak_height = self.blockchain.get_peak_height()
            if synced and peak_height is not None:
                my_filter = self.mempool_manager.get_filter()
                mempool_request = full_node_protocol.RequestMempoolTransactions(my_filter)

                msg = make_msg(ProtocolMessageTypes.request_mempool_transactions, mempool_request)
                await connection.send_message(msg)

        peak_full: Optional[FullBlock] = await self.blockchain.get_full_peak()

        if peak_full is not None:
            peak: BlockRecord = self.blockchain.block_record(peak_full.header_hash)
            if connection.connection_type is NodeType.FULL_NODE:
                request_node = full_node_protocol.NewPeak(
                    peak.header_hash,
                    peak.height,
                    peak.weight,
                    peak.height,
                    peak_full.reward_chain_block.get_unfinished().get_hash(),
                )
                await connection.send_message(make_msg(ProtocolMessageTypes.new_peak, request_node))

            elif connection.connection_type is NodeType.WALLET:
                # If connected to a wallet, send the Peak
                request_wallet = wallet_protocol.NewPeakWallet(
                    peak.header_hash,
                    peak.height,
                    peak.weight,
                    peak.height,
                )
                await connection.send_message(make_msg(ProtocolMessageTypes.new_peak_wallet, request_wallet))
            elif connection.connection_type is NodeType.TIMELORD:
                await self.send_peak_to_timelords()

    def on_disconnect(self, connection: ws.WSChiaConnection):
        self.log.info(f"peer disconnected {connection.get_peer_logging()}")
        self._state_changed("close_connection")
        self._state_changed("sync_mode")
        if self.sync_store is not None:
            self.sync_store.peer_disconnected(connection.peer_node_id)
        self.remove_subscriptions(connection)

    def remove_subscriptions(self, peer: ws.WSChiaConnection):
        # Remove all ph | coin id subscription for this peer
        node_id = peer.peer_node_id
        if node_id in self.peer_puzzle_hash:
            puzzle_hashes = self.peer_puzzle_hash[node_id]
            for ph in puzzle_hashes:
                if ph in self.ph_subscriptions:
                    if node_id in self.ph_subscriptions[ph]:
                        self.ph_subscriptions[ph].remove(node_id)

        if node_id in self.peer_coin_ids:
            coin_ids = self.peer_coin_ids[node_id]
            for coin_id in coin_ids:
                if coin_id in self.coin_subscriptions:
                    if node_id in self.coin_subscriptions[coin_id]:
                        self.coin_subscriptions[coin_id].remove(node_id)

        if peer.peer_node_id in self.peer_sub_counter:
            self.peer_sub_counter.pop(peer.peer_node_id)

    def _num_needed_peers(self) -> int:
        assert self.server is not None
        assert self.server.all_connections is not None
        diff = self.config["target_peer_count"] - len(self.server.all_connections)
        return diff if diff >= 0 else 0

    def _close(self):
        self._shut_down = True
        if self._init_weight_proof is not None:
            self._init_weight_proof.cancel()

        # blockchain is created in _start and in certain cases it may not exist here during _close
        if hasattr(self, "blockchain"):
            self.blockchain.shut_down()
        # same for mempool_manager
        if hasattr(self, "mempool_manager"):
            self.mempool_manager.shut_down()

        if self.full_node_peers is not None:
            asyncio.create_task(self.full_node_peers.close())
        if self.uncompact_task is not None:
            self.uncompact_task.cancel()
        if self._transaction_queue_task is not None:
            self._transaction_queue_task.cancel()
        if hasattr(self, "_blockchain_lock_queue"):
            self._blockchain_lock_queue.close()
        cancel_task_safe(task=self._sync_task, log=self.log)

    async def _await_closed(self):
        for task_id, task in list(self.full_node_store.tx_fetch_tasks.items()):
            cancel_task_safe(task, self.log)
        await self.db_wrapper.close()
        if self._init_weight_proof is not None:
            await asyncio.wait([self._init_weight_proof])
        if hasattr(self, "_blockchain_lock_queue"):
            await self._blockchain_lock_queue.await_closed()
        if self._sync_task is not None:
            with contextlib.suppress(asyncio.CancelledError):
                await self._sync_task

    async def _sync(self):
        """
        Performs a full sync of the blockchain up to the peak.
            - Wait a few seconds for peers to send us their peaks
            - Select the heaviest peak, and request a weight proof from a peer with that peak
            - Validate the weight proof, and disconnect from the peer if invalid
            - Find the fork point to see where to start downloading blocks
            - Download blocks in batch (and in parallel) and verify them one at a time
            - Disconnect peers that provide invalid blocks or don't have the blocks
        """
        if self.weight_proof_handler is None:
            return None
        # Ensure we are only syncing once and not double calling this method
        if self.sync_store.get_sync_mode():
            return None

        if self.sync_store.get_long_sync():
            self.log.debug("already in long sync")
            return None

        self.sync_store.set_long_sync(True)
        self.log.debug("long sync started")
        try:
            self.log.info("Starting to perform sync.")
            self.log.info("Waiting to receive peaks from peers.")

            # Wait until we have 3 peaks or up to a max of 30 seconds
            peaks = []
            for i in range(300):
                peaks = [tup[0] for tup in self.sync_store.get_peak_of_each_peer().values()]
                if len(self.sync_store.get_peers_that_have_peak(peaks)) < 3:
                    if self._shut_down:
                        return None
                    await asyncio.sleep(0.1)
                    continue
                break

            self.log.info(f"Collected a total of {len(peaks)} peaks.")

            # Based on responses from peers about the current peaks, see which peak is the heaviest
            # (similar to longest chain rule).
            target_peak = self.sync_store.get_heaviest_peak()

            if target_peak is None:
                raise RuntimeError("Not performing sync, no peaks collected")
            heaviest_peak_hash, heaviest_peak_height, heaviest_peak_weight = target_peak
            self.sync_store.set_peak_target(heaviest_peak_hash, heaviest_peak_height)

            self.log.info(f"Selected peak {heaviest_peak_height}, {heaviest_peak_hash}")
            # Check which peers are updated to this height

            peers = []
            coroutines = []
            for peer in self.server.all_connections.values():
                if peer.connection_type == NodeType.FULL_NODE:
                    peers.append(peer.peer_node_id)
                    coroutines.append(
                        peer.request_block(
                            full_node_protocol.RequestBlock(uint32(heaviest_peak_height), True), timeout=10
                        )
                    )
            for i, target_peak_response in enumerate(await asyncio.gather(*coroutines)):
                if target_peak_response is not None and isinstance(target_peak_response, RespondBlock):
                    self.sync_store.peer_has_block(
                        heaviest_peak_hash, peers[i], heaviest_peak_weight, heaviest_peak_height, False
                    )
            # TODO: disconnect from peer which gave us the heaviest_peak, if nobody has the peak

            peer_ids: Set[bytes32] = self.sync_store.get_peers_that_have_peak([heaviest_peak_hash])
            peers_with_peak: List = [c for c in self.server.all_connections.values() if c.peer_node_id in peer_ids]

            # Request weight proof from a random peer
            self.log.info(f"Total of {len(peers_with_peak)} peers with peak {heaviest_peak_height}")
            weight_proof_peer = random.choice(peers_with_peak)
            self.log.info(
                f"Requesting weight proof from peer {weight_proof_peer.peer_host} up to height"
                f" {heaviest_peak_height}"
            )

            if self.blockchain.get_peak() is not None and heaviest_peak_weight <= self.blockchain.get_peak().weight:
                raise ValueError("Not performing sync, already caught up.")

            wp_timeout = 360
            if "weight_proof_timeout" in self.config:
                wp_timeout = self.config["weight_proof_timeout"]
            self.log.debug(f"weight proof timeout is {wp_timeout} sec")
            capabilities = weight_proof_peer.capabilities
            self.log.debug(f"capabilities {capabilities} ")
            weight_proof_v2 = False
            ses_response = None
            seed = None
            if capabilities is not None and (uint16(Capability.WP.value), "1") in capabilities:
                weight_proof_v2 = True
                self.log.info("using new weight proof format")
            if weight_proof_v2:
                request = full_node_protocol.RequestSubEpochSummary(heaviest_peak_height)
                ses_response = await weight_proof_peer.request_sub_epoch_summary(request, timeout=10)
                salt = bytes32.from_bytes(os.urandom(32))
                ses_hash = ses_response.sub_epoch_summary.get_hash()
                seed = std_hash(salt + bytes(ses_hash))
                self.log.info(f"wp salt is {salt}, ses hash is {ses_hash}, salted seed is {seed}")
                request = full_node_protocol.RequestProofOfWeightV2(heaviest_peak_height, heaviest_peak_hash, seed)
                response = await weight_proof_peer.request_proof_of_weight_v2(request, timeout=wp_timeout)
            else:
                request = full_node_protocol.RequestProofOfWeight(heaviest_peak_height, heaviest_peak_hash)
                response = await weight_proof_peer.request_proof_of_weight(request, timeout=wp_timeout)

            # Disconnect from this peer, because they have not behaved properly
            if response is None:
                await weight_proof_peer.close(600)
                raise RuntimeError(f"Weight proof did not arrive in time from peer: {weight_proof_peer.peer_host}")
            if response.wp.recent_chain_data[-1].reward_chain_block.height != heaviest_peak_height:
                await weight_proof_peer.close(600)
                raise RuntimeError(f"Weight proof had the wrong height: {weight_proof_peer.peer_host}")
            if response.wp.recent_chain_data[-1].reward_chain_block.weight != heaviest_peak_weight:
                await weight_proof_peer.close(600)
                raise RuntimeError(f"Weight proof had the wrong weight: {weight_proof_peer.peer_host}")

            # dont sync to wp if local peak is heavier,
            # dont ban peer, we asked for this peak
            current_peak = self.blockchain.get_peak()
            if current_peak is not None:
                if response.wp.recent_chain_data[-1].reward_chain_block.weight <= current_peak.weight:
                    raise RuntimeError(f"current peak is heavier than Weight proof peek: {weight_proof_peer.peer_host}")

            try:
                if weight_proof_v2:
                    validated, fork_point, summaries = await self.weight_proof_handler_v2.validate_weight_proof(
                        response.wp, seed
                    )

                    # todo move into handler
                    if summaries[-2].get_hash() != ses_response.sub_epoch_summary.get_hash():
                        raise RuntimeError(f"Weight proof sub epoch summary did not match")
                else:
                    validated, fork_point, summaries = await self.weight_proof_handler.validate_weight_proof(
                        response.wp
                    )
            except Exception as e:
                await weight_proof_peer.close(600)
                raise ValueError(f"Weight proof validation threw an error {e}")

            if not validated:
                await weight_proof_peer.close(600)
                raise ValueError("Weight proof validation failed")

            self.log.info(f"Re-checked peers: total of {len(peers_with_peak)} peers with peak {heaviest_peak_height}")
            self.sync_store.set_sync_mode(True)
            self._state_changed("sync_mode")
            # Ensures that the fork point does not change
            async with self._blockchain_lock_high_priority:
                await self.blockchain.warmup(fork_point)
                await self.sync_from_fork_point(fork_point, heaviest_peak_height, heaviest_peak_hash, summaries)
        except asyncio.CancelledError:
            self.log.warning("Syncing failed, CancelledError")
        except Exception as e:
            tb = traceback.format_exc()
            self.log.error(f"Error with syncing: {type(e)}{tb}")
        finally:
            if self._shut_down:
                return None
            await self._finish_sync()

    async def sync_from_fork_point(
        self,
        fork_point_height: uint32,
        target_peak_sb_height: uint32,
        peak_hash: bytes32,
        summaries: List[SubEpochSummary],
    ):
        buffer_size = 4
        self.log.info(f"Start syncing from fork point at {fork_point_height} up to {target_peak_sb_height}")
        peers_with_peak = self.get_peers_with_peak(peak_hash)
        fork_point_height = await check_fork_next_block(
            self.blockchain, fork_point_height, peers_with_peak, node_next_block_check
        )
        batch_size = self.constants.MAX_BLOCK_COUNT_PER_REQUESTS

        async def fetch_block_batches(batch_queue, peers_with_peak: List[ws.WSChiaConnection]):
            try:
                for start_height in range(fork_point_height, target_peak_sb_height, batch_size):
                    end_height = min(target_peak_sb_height, start_height + batch_size)
                    request = RequestBlocks(uint32(start_height), uint32(end_height), True)
                    fetched = False
                    for peer in random.sample(peers_with_peak, len(peers_with_peak)):
                        if peer.closed:
                            peers_with_peak.remove(peer)
                            continue
                        response = await peer.request_blocks(request, timeout=30)
                        if response is None:
                            await peer.close()
                            peers_with_peak.remove(peer)
                        elif isinstance(response, RespondBlocks):
                            await batch_queue.put((peer, response.blocks))
                            fetched = True
                            break
                    if fetched is False:
                        self.log.error(f"failed fetching {start_height} to {end_height} from peers")
                        await batch_queue.put(None)
                        return
                    if self.sync_store.peers_changed.is_set():
                        peers_with_peak = self.get_peers_with_peak(peak_hash)
                        self.sync_store.peers_changed.clear()
            except Exception as e:
                self.log.error(f"Exception fetching {start_height} to {end_height} from peer {e}")
            finally:
                # finished signal with None
                await batch_queue.put(None)

        async def validate_block_batches(batch_queue):
            advanced_peak = False
            while True:
                res = await batch_queue.get()
                if res is None:
                    self.log.debug("done fetching blocks")
                    return
                peer, blocks = res
                start_height = blocks[0].height
                end_height = blocks[-1].height
                success, advanced_peak, fork_height, coin_states = await self.receive_block_batch(
                    blocks, peer, None if advanced_peak else uint32(fork_point_height), summaries
                )
                if success is False:
                    if peer in peers_with_peak:
                        peers_with_peak.remove(peer)
                    await peer.close(600)
                    raise ValueError(f"Failed to validate block batch {start_height} to {end_height}")
                self.log.info(f"Added blocks {start_height} to {end_height}")
                peak = self.blockchain.get_peak()
                if len(coin_states) > 0 and fork_height is not None:
                    await self.update_wallets(peak.height, fork_height, peak.header_hash, coin_states)
                await self.send_peak_to_wallets()
                self.blockchain.clean_block_record(end_height - self.constants.BLOCKS_CACHE_SIZE)

        batch_queue: asyncio.Queue[Tuple[ws.WSChiaConnection, List[FullBlock]]] = asyncio.Queue(maxsize=buffer_size)
        fetch_task = asyncio.Task(fetch_block_batches(batch_queue, peers_with_peak))
        validate_task = asyncio.Task(validate_block_batches(batch_queue))
        try:
            await asyncio.gather(fetch_task, validate_task)
        except Exception as e:
            assert validate_task.done()
            fetch_task.cancel()  # no need to cancel validate_task, if we end up here validate_task is already done
            self.log.error(f"sync from fork point failed err: {e}")

    async def send_peak_to_wallets(self):
        peak = self.blockchain.get_peak()
        assert peak is not None
        msg = make_msg(
            ProtocolMessageTypes.new_peak_wallet,
            wallet_protocol.NewPeakWallet(
                peak.header_hash, peak.height, peak.weight, uint32(max(peak.height - 1, uint32(0)))
            ),
        )
        await self.server.send_to_all([msg], NodeType.WALLET)

    def get_peers_with_peak(self, peak_hash: bytes32) -> List:
        peer_ids: Set[bytes32] = self.sync_store.get_peers_that_have_peak([peak_hash])
        if len(peer_ids) == 0:
            self.log.warning(f"Not syncing, no peers with header_hash {peak_hash} ")
            return []
        peers_with_peak: List = [c for c in self.server.all_connections.values() if c.peer_node_id in peer_ids]
        return peers_with_peak

    async def update_wallets(
        self,
        height: uint32,
        fork_height: uint32,
        peak_hash: bytes32,
        state_update: Tuple[List[CoinRecord], Dict[bytes, Dict[bytes32, CoinRecord]]],
    ):
        changes_for_peer: Dict[bytes32, Set[CoinState]] = {}

        states, hint_state = state_update

        for coin_record in states:
            if coin_record.name in self.coin_subscriptions:
                subscribed_peers = self.coin_subscriptions[coin_record.name]
                for peer in subscribed_peers:
                    if peer not in changes_for_peer:
                        changes_for_peer[peer] = set()
                    changes_for_peer[peer].add(coin_record.coin_state)

            if coin_record.coin.puzzle_hash in self.ph_subscriptions:
                subscribed_peers = self.ph_subscriptions[coin_record.coin.puzzle_hash]
                for peer in subscribed_peers:
                    if peer not in changes_for_peer:
                        changes_for_peer[peer] = set()
                    changes_for_peer[peer].add(coin_record.coin_state)

        # This is just a verification that the assumptions justifying the ignore below
        # are valid.
        hint: bytes
        for hint, records in hint_state.items():
            # While `hint` is typed as a `bytes`, and this is locally verified
            # immediately above, if it has length 32 then it might match an entry in
            # `self.ph_subscriptions`.  It is unclear if there is a more proper means
            # of handling this situation.
            subscribed_peers = self.ph_subscriptions.get(hint)  # type: ignore[call-overload]
            if subscribed_peers is not None:
                for peer in subscribed_peers:
                    if peer not in changes_for_peer:
                        changes_for_peer[peer] = set()
                    for record in records.values():
                        changes_for_peer[peer].add(record.coin_state)

        for peer, changes in changes_for_peer.items():
            if peer not in self.server.all_connections:
                continue
            ws_peer: ws.WSChiaConnection = self.server.all_connections[peer]
            state = CoinStateUpdate(height, fork_height, peak_hash, list(changes))
            msg = make_msg(ProtocolMessageTypes.coin_state_update, state)
            await ws_peer.send_message(msg)

    async def receive_block_batch(
        self,
        all_blocks: List[FullBlock],
        peer: ws.WSChiaConnection,
        fork_point: Optional[uint32],
        wp_summaries: Optional[List[SubEpochSummary]] = None,
    ) -> Tuple[bool, bool, Optional[uint32], Tuple[List[CoinRecord], Dict[bytes, Dict[bytes32, CoinRecord]]]]:
        advanced_peak = False
        fork_height: Optional[uint32] = uint32(0)

        blocks_to_validate: List[FullBlock] = []
        for i, block in enumerate(all_blocks):
            if not self.blockchain.contains_block(block.header_hash):
                blocks_to_validate = all_blocks[i:]
                break
        if len(blocks_to_validate) == 0:
            return True, False, fork_height, ([], {})

        # Validates signatures in multiprocessing since they take a while, and we don't have cached transactions
        # for these blocks (unlike during normal operation where we validate one at a time)
        pre_validate_start = time.monotonic()
        pre_validation_results: List[PreValidationResult] = await self.blockchain.pre_validate_blocks_multiprocessing(
            blocks_to_validate, {}, wp_summaries=wp_summaries, validate_signatures=True
        )
        pre_validate_end = time.monotonic()
        pre_validate_time = pre_validate_end - pre_validate_start

        self.log.log(
            logging.WARNING if pre_validate_time > 10 else logging.DEBUG,
            f"Block pre-validation time: {pre_validate_end - pre_validate_start:0.2f} seconds "
            f"({len(blocks_to_validate)} blocks, start height: {blocks_to_validate[0].height})",
        )
        for i, block in enumerate(blocks_to_validate):
            if pre_validation_results[i].error is not None:
                self.log.error(
                    f"Invalid block from peer: {peer.get_peer_logging()} {Err(pre_validation_results[i].error)}"
                )
                return False, advanced_peak, fork_height, ([], {})

        # Dicts because deduping
        all_coin_changes: Dict[bytes32, CoinRecord] = {}
        all_hint_changes: Dict[bytes, Dict[bytes32, CoinRecord]] = {}

        for i, block in enumerate(blocks_to_validate):
            assert pre_validation_results[i].required_iters is not None
            result, error, fork_height, coin_changes = await self.blockchain.receive_block(
                block, pre_validation_results[i], None if advanced_peak else fork_point
            )
            coin_record_list, hint_records = coin_changes

            # Update all changes
            for record in coin_record_list:
                all_coin_changes[record.name] = record
            for hint, list_of_records in hint_records.items():
                if hint not in all_hint_changes:
                    all_hint_changes[hint] = {}
                for record in list_of_records.values():
                    all_hint_changes[hint][record.name] = record

            if result == ReceiveBlockResult.NEW_PEAK:
                advanced_peak = True
            elif result == ReceiveBlockResult.INVALID_BLOCK or result == ReceiveBlockResult.DISCONNECTED_BLOCK:
                if error is not None:
                    self.log.error(f"Error: {error}, Invalid block from peer: {peer.get_peer_logging()} ")
                return False, advanced_peak, fork_height, ([], {})
            block_record = self.blockchain.block_record(block.header_hash)
            if block_record.sub_epoch_summary_included is not None:
                if self.weight_proof_handler is not None:
                    await self.weight_proof_handler.create_prev_sub_epoch_segments()
                if self.weight_proof_handler_v2 is not None:
                    await self.weight_proof_handler_v2.create_prev_sub_epoch_segments()
        if advanced_peak:
            self._state_changed("new_peak")
            self.log.debug(
                f"Total time for {len(blocks_to_validate)} blocks: {time.time() - pre_validate_start}, "
                f"advanced: {advanced_peak}"
            )
        return True, advanced_peak, fork_height, (list(all_coin_changes.values()), all_hint_changes)

    async def _finish_sync(self):
        """
        Finalize sync by setting sync mode to False, clearing all sync information, and adding any final
        blocks that we have finalized recently.
        """
        self.log.info("long sync done")
        self.sync_store.set_long_sync(False)
        self.sync_store.set_sync_mode(False)
        self._state_changed("sync_mode")
        if self.server is None:
            return None

        peak: Optional[BlockRecord] = self.blockchain.get_peak()
        async with self._blockchain_lock_high_priority:
            await self.sync_store.clear_sync_info()

            peak_fb: FullBlock = await self.blockchain.get_full_peak()
            if peak is not None:
                mempool_new_peak_result, fns_peak_result = await self.peak_post_processing(
                    peak_fb, peak, max(peak.height - 1, 0), None, []
                )

                await self.peak_post_processing_2(
                    peak_fb, peak, max(peak.height - 1, 0), None, ([], {}), mempool_new_peak_result, fns_peak_result
                )

        if peak is not None and self.weight_proof_handler is not None:
            await self.weight_proof_handler.get_proof_of_weight(peak.header_hash)
            self._state_changed("block")

    def has_valid_pool_sig(self, block: Union[UnfinishedBlock, FullBlock]):
        if (
            block.foliage.foliage_block_data.pool_target
            == PoolTarget(self.constants.GENESIS_PRE_FARM_POOL_PUZZLE_HASH, uint32(0))
            and block.foliage.prev_block_hash != self.constants.GENESIS_CHALLENGE
            and block.reward_chain_block.proof_of_space.pool_public_key is not None
        ):
            if not AugSchemeMPL.verify(
                block.reward_chain_block.proof_of_space.pool_public_key,
                bytes(block.foliage.foliage_block_data.pool_target),
                block.foliage.foliage_block_data.pool_signature,
            ):
                return False
        return True

    async def signage_point_post_processing(
        self,
        request: full_node_protocol.RespondSignagePoint,
        peer: ws.WSChiaConnection,
        ip_sub_slot: Optional[EndOfSubSlotBundle],
    ):
        self.log.info(
            f"⏲️  Finished signage point {request.index_from_challenge}/"
            f"{self.constants.NUM_SPS_SUB_SLOT}: "
            f"CC: {request.challenge_chain_vdf.output.get_hash()} "
            f"RC: {request.reward_chain_vdf.output.get_hash()} "
        )
        self.signage_point_times[request.index_from_challenge] = time.time()
        sub_slot_tuple = self.full_node_store.get_sub_slot(request.challenge_chain_vdf.challenge)
        prev_challenge: Optional[bytes32]
        if sub_slot_tuple is not None:
            prev_challenge = sub_slot_tuple[0].challenge_chain.challenge_chain_end_of_slot_vdf.challenge
        else:
            prev_challenge = None

        # Notify nodes of the new signage point
        broadcast = full_node_protocol.NewSignagePointOrEndOfSubSlot(
            prev_challenge,
            request.challenge_chain_vdf.challenge,
            request.index_from_challenge,
            request.reward_chain_vdf.challenge,
        )
        msg = make_msg(ProtocolMessageTypes.new_signage_point_or_end_of_sub_slot, broadcast)
        await self.server.send_to_all_except([msg], NodeType.FULL_NODE, peer.peer_node_id)

        peak = self.blockchain.get_peak()
        if peak is not None and peak.height > self.constants.MAX_SUB_SLOT_BLOCKS:
            sub_slot_iters = peak.sub_slot_iters
            difficulty = uint64(peak.weight - self.blockchain.block_record(peak.prev_hash).weight)
            # Makes sure to potentially update the difficulty if we are past the peak (into a new sub-slot)
            assert ip_sub_slot is not None
            if request.challenge_chain_vdf.challenge != ip_sub_slot.challenge_chain.get_hash():
                next_difficulty = self.blockchain.get_next_difficulty(peak.header_hash, True)
                next_sub_slot_iters = self.blockchain.get_next_slot_iters(peak.header_hash, True)
                difficulty = next_difficulty
                sub_slot_iters = next_sub_slot_iters
        else:
            difficulty = self.constants.DIFFICULTY_STARTING
            sub_slot_iters = self.constants.SUB_SLOT_ITERS_STARTING

        # Notify farmers of the new signage point
        broadcast_farmer = farmer_protocol.NewSignagePoint(
            request.challenge_chain_vdf.challenge,
            request.challenge_chain_vdf.output.get_hash(),
            request.reward_chain_vdf.output.get_hash(),
            difficulty,
            sub_slot_iters,
            request.index_from_challenge,
        )
        msg = make_msg(ProtocolMessageTypes.new_signage_point, broadcast_farmer)
        await self.server.send_to_all([msg], NodeType.FARMER)

        self._state_changed("signage_point", {"broadcast_farmer": broadcast_farmer})

    async def peak_post_processing(
        self,
        block: FullBlock,
        record: BlockRecord,
        fork_height: uint32,
        peer: Optional[ws.WSChiaConnection],
        coin_changes: List[CoinRecord],
    ):
        """
        Must be called under self.blockchain.lock. This updates the internal state of the full node with the
        latest peak information. It also notifies peers about the new peak.
        """
        difficulty = self.blockchain.get_next_difficulty(record.header_hash, False)
        sub_slot_iters = self.blockchain.get_next_slot_iters(record.header_hash, False)

        self.log.info(
            f"🌱 Updated peak to height {record.height}, weight {record.weight}, "
            f"hh {record.header_hash}, "
            f"forked at {fork_height}, rh: {record.reward_infusion_new_challenge}, "
            f"total iters: {record.total_iters}, "
            f"overflow: {record.overflow}, "
            f"deficit: {record.deficit}, "
            f"difficulty: {difficulty}, "
            f"sub slot iters: {sub_slot_iters}, "
            f"Generator size: "
            f"{len(bytes(block.transactions_generator)) if block.transactions_generator else 'No tx'}, "
            f"Generator ref list size: "
            f"{len(block.transactions_generator_ref_list) if block.transactions_generator else 'No tx'}"
        )

        sub_slots = await self.blockchain.get_sp_and_ip_sub_slots(record.header_hash)
        assert sub_slots is not None

        if not self.sync_store.get_sync_mode():
            self.blockchain.clean_block_records()

        fork_block: Optional[BlockRecord] = None
        if fork_height != block.height - 1 and block.height != 0:
            # This is a reorg
<<<<<<< HEAD
            # TODO: address hint error and remove ignore
            #       error: Argument 1 to "block_record" of "Blockchain" has incompatible type "Optional[bytes32]";
            #       expected "bytes32"  [arg-type]
            fork_block = self.blockchain.block_record(
                self.blockchain.height_to_hash(fork_height)
            )  # type: ignore[arg-type]  # noqa: E501
=======
            fork_hash: Optional[bytes32] = self.blockchain.height_to_hash(fork_height)
            assert fork_hash is not None
            fork_block = self.blockchain.block_record(fork_hash)
>>>>>>> 890c7d37

        fns_peak_result: FullNodeStorePeakResult = self.full_node_store.new_peak(
            record,
            block,
            sub_slots[0],
            sub_slots[1],
            fork_block,
            self.blockchain,
        )

        if fns_peak_result.new_signage_points is not None and peer is not None:
            for index, sp in fns_peak_result.new_signage_points:
                assert (
                    sp.cc_vdf is not None
                    and sp.cc_proof is not None
                    and sp.rc_vdf is not None
                    and sp.rc_proof is not None
                )
                await self.signage_point_post_processing(
                    RespondSignagePoint(index, sp.cc_vdf, sp.cc_proof, sp.rc_vdf, sp.rc_proof), peer, sub_slots[1]
                )

        if sub_slots[1] is None:
            assert record.ip_sub_slot_total_iters(self.constants) == 0
        # Ensure the signage point is also in the store, for consistency
        self.full_node_store.new_signage_point(
            record.signage_point_index,
            self.blockchain,
            record,
            record.sub_slot_iters,
            SignagePoint(
                block.reward_chain_block.challenge_chain_sp_vdf,
                block.challenge_chain_sp_proof,
                block.reward_chain_block.reward_chain_sp_vdf,
                block.reward_chain_sp_proof,
            ),
            skip_vdf_validation=True,
        )

        # Update the mempool (returns successful pending transactions added to the mempool)
        mempool_new_peak_result: List[Tuple[SpendBundle, NPCResult, bytes32]] = await self.mempool_manager.new_peak(
            self.blockchain.get_peak(), coin_changes
        )

        # Check if we detected a spent transaction, to load up our generator cache
        if block.transactions_generator is not None and self.full_node_store.previous_generator is None:
            generator_arg = detect_potential_template_generator(block.height, block.transactions_generator)
            if generator_arg:
                self.log.info(f"Saving previous generator for height {block.height}")
                self.full_node_store.previous_generator = generator_arg
        return mempool_new_peak_result, fns_peak_result

    async def peak_post_processing_2(
        self,
        block: FullBlock,
        record: BlockRecord,
        fork_height: uint32,
        peer: Optional[ws.WSChiaConnection],
        coin_changes: Tuple[List[CoinRecord], Dict[bytes, Dict[bytes32, CoinRecord]]],
        mempool_peak_result: List[Tuple[SpendBundle, NPCResult, bytes32]],
        fns_peak_result: FullNodeStorePeakResult,
    ):
        """
        Does NOT need to be called under the blockchain lock. Handle other parts of post processing like communicating
        with peers
        """
        for bundle, result, spend_name in mempool_peak_result:
            self.log.debug(f"Added transaction to mempool: {spend_name}")
            mempool_item = self.mempool_manager.get_mempool_item(spend_name)
            assert mempool_item is not None
            fees = mempool_item.fee
            assert fees >= 0
            assert mempool_item.cost is not None
            new_tx = full_node_protocol.NewTransaction(
                spend_name,
                mempool_item.cost,
                fees,
            )
            msg = make_msg(ProtocolMessageTypes.new_transaction, new_tx)
            await self.server.send_to_all([msg], NodeType.FULL_NODE)

        # If there were pending end of slots that happen after this peak, broadcast them if they are added
        if fns_peak_result.added_eos is not None:
            broadcast = full_node_protocol.NewSignagePointOrEndOfSubSlot(
                fns_peak_result.added_eos.challenge_chain.challenge_chain_end_of_slot_vdf.challenge,
                fns_peak_result.added_eos.challenge_chain.get_hash(),
                uint8(0),
                fns_peak_result.added_eos.reward_chain.end_of_slot_vdf.challenge,
            )
            msg = make_msg(ProtocolMessageTypes.new_signage_point_or_end_of_sub_slot, broadcast)
            await self.server.send_to_all([msg], NodeType.FULL_NODE)

        # TODO: maybe add and broadcast new IPs as well

        if record.height % 1000 == 0:
            # Occasionally clear data in full node store to keep memory usage small
            self.full_node_store.clear_seen_unfinished_blocks()
            self.full_node_store.clear_old_cache_entries()

        if self.sync_store.get_sync_mode() is False:
            await self.send_peak_to_timelords(block)

            # Tell full nodes about the new peak
            msg = make_msg(
                ProtocolMessageTypes.new_peak,
                full_node_protocol.NewPeak(
                    record.header_hash,
                    record.height,
                    record.weight,
                    fork_height,
                    block.reward_chain_block.get_unfinished().get_hash(),
                ),
            )
            if peer is not None:
                await self.server.send_to_all_except([msg], NodeType.FULL_NODE, peer.peer_node_id)
            else:
                await self.server.send_to_all([msg], NodeType.FULL_NODE)

        # Tell wallets about the new peak
        msg = make_msg(
            ProtocolMessageTypes.new_peak_wallet,
            wallet_protocol.NewPeakWallet(
                record.header_hash,
                record.height,
                record.weight,
                fork_height,
            ),
        )
        await self.update_wallets(record.height, fork_height, record.header_hash, coin_changes)
        await self.server.send_to_all([msg], NodeType.WALLET)
        self._state_changed("new_peak")

    async def respond_block(
        self,
        respond_block: full_node_protocol.RespondBlock,
        peer: Optional[ws.WSChiaConnection] = None,
        raise_on_disconnected: bool = False,
    ) -> Optional[Message]:
        """
        Receive a full block from a peer full node (or ourselves).
        """
        block: FullBlock = respond_block.block
        if self.sync_store.get_sync_mode():
            return None

        # Adds the block to seen, and check if it's seen before (which means header is in memory)
        header_hash = block.header_hash
        if self.blockchain.contains_block(header_hash):
            return None

        pre_validation_result: Optional[PreValidationResult] = None
        if (
            block.is_transaction_block()
            and block.transactions_info is not None
            and block.transactions_info.generator_root != bytes([0] * 32)
            and block.transactions_generator is None
        ):
            # This is the case where we already had the unfinished block, and asked for this block without
            # the transactions (since we already had them). Therefore, here we add the transactions.
            unfinished_rh: bytes32 = block.reward_chain_block.get_unfinished().get_hash()
            unf_block: Optional[UnfinishedBlock] = self.full_node_store.get_unfinished_block(unfinished_rh)
            if (
                unf_block is not None
                and unf_block.transactions_generator is not None
                and unf_block.foliage_transaction_block == block.foliage_transaction_block
            ):
                # We checked that the transaction block is the same, therefore all transactions and the signature
                # must be identical in the unfinished and finished blocks. We can therefore use the cache.
                pre_validation_result = self.full_node_store.get_unfinished_block_result(unfinished_rh)
                assert pre_validation_result is not None
                block = dataclasses.replace(
                    block,
                    transactions_generator=unf_block.transactions_generator,
                    transactions_generator_ref_list=unf_block.transactions_generator_ref_list,
                )
            else:
                # We still do not have the correct information for this block, perhaps there is a duplicate block
                # with the same unfinished block hash in the cache, so we need to fetch the correct one
                if peer is None:
                    return None

                block_response: Optional[Any] = await peer.request_block(
                    full_node_protocol.RequestBlock(block.height, True)
                )
                if block_response is None or not isinstance(block_response, full_node_protocol.RespondBlock):
                    self.log.warning(
                        f"Was not able to fetch the correct block for height {block.height} {block_response}"
                    )
                    return None
                new_block: FullBlock = block_response.block
                if new_block.foliage_transaction_block != block.foliage_transaction_block:
                    self.log.warning(f"Received the wrong block for height {block.height} {new_block.header_hash}")
                    return None
                assert new_block.transactions_generator is not None

                self.log.debug(
                    f"Wrong info in the cache for bh {new_block.header_hash}, there might be multiple blocks from the "
                    f"same farmer with the same pospace."
                )
                # This recursion ends here, we cannot recurse again because transactions_generator is not None
                return await self.respond_block(block_response, peer)
        coin_changes: Tuple[List[CoinRecord], Dict[bytes, Dict[bytes32, CoinRecord]]] = ([], {})
        mempool_new_peak_result, fns_peak_result = None, None
        async with self._blockchain_lock_high_priority:
            # After acquiring the lock, check again, because another asyncio thread might have added it
            if self.blockchain.contains_block(header_hash):
                return None
            validation_start = time.time()
            # Tries to add the block to the blockchain, if we already validated transactions, don't do it again
            npc_results = {}
            if pre_validation_result is not None and pre_validation_result.npc_result is not None:
                npc_results[block.height] = pre_validation_result.npc_result

            # Don't validate signatures because we want to validate them in the main thread later, since we have a
            # cache available
            pre_validation_results = await self.blockchain.pre_validate_blocks_multiprocessing(
                [block], npc_results, validate_signatures=False
            )
            added: Optional[ReceiveBlockResult] = None
            pre_validation_time = time.time() - validation_start
            try:
                if len(pre_validation_results) < 1:
                    raise ValueError(f"Failed to validate block {header_hash} height {block.height}")
                if pre_validation_results[0].error is not None:
                    if Err(pre_validation_results[0].error) == Err.INVALID_PREV_BLOCK_HASH:
                        added = ReceiveBlockResult.DISCONNECTED_BLOCK
                        error_code: Optional[Err] = Err.INVALID_PREV_BLOCK_HASH
                        fork_height: Optional[uint32] = None
                    else:
                        raise ValueError(
                            f"Failed to validate block {header_hash} height "
                            f"{block.height}: {Err(pre_validation_results[0].error).name}"
                        )
                else:
                    result_to_validate = (
                        pre_validation_results[0] if pre_validation_result is None else pre_validation_result
                    )
                    assert result_to_validate.required_iters == pre_validation_results[0].required_iters
                    added, error_code, fork_height, coin_changes = await self.blockchain.receive_block(
                        block, result_to_validate, None
                    )

                    if (
                        self.full_node_store.previous_generator is not None
                        and fork_height is not None
                        and fork_height < self.full_node_store.previous_generator.block_height
                    ):
                        self.full_node_store.previous_generator = None

                if added == ReceiveBlockResult.ALREADY_HAVE_BLOCK:
                    return None
                elif added == ReceiveBlockResult.INVALID_BLOCK:
                    assert error_code is not None
                    self.log.error(f"Block {header_hash} at height {block.height} is invalid with code {error_code}.")
                    raise ConsensusError(error_code, [header_hash])

                elif added == ReceiveBlockResult.DISCONNECTED_BLOCK:
                    self.log.info(f"Disconnected block {header_hash} at height {block.height}")
                    if raise_on_disconnected:
                        raise RuntimeError("Expected block to be added, received disconnected block.")
                    return None
                elif added == ReceiveBlockResult.NEW_PEAK:
                    # Only propagate blocks which extend the blockchain (becomes one of the heads)
                    new_peak: Optional[BlockRecord] = self.blockchain.get_peak()
                    assert new_peak is not None and fork_height is not None
                    mempool_new_peak_result, fns_peak_result = await self.peak_post_processing(
                        block, new_peak, fork_height, peer, coin_changes[0]
                    )

                elif added == ReceiveBlockResult.ADDED_AS_ORPHAN:
                    self.log.info(
                        f"Received orphan block of height {block.height} rh " f"{block.reward_chain_block.get_hash()}"
                    )
                else:
                    # Should never reach here, all the cases are covered
                    raise RuntimeError(f"Invalid result from receive_block {added}")
            except asyncio.CancelledError:
                # We need to make sure to always call this method even when we get a cancel exception, to make sure
                # the node stays in sync
                new_peak = self.blockchain.get_peak()
                if added == ReceiveBlockResult.NEW_PEAK:
                    assert new_peak is not None
                    assert fork_height is not None
                    await self.peak_post_processing(block, new_peak, fork_height, peer, coin_changes[0])
                raise

            validation_time = time.time() - validation_start

        if mempool_new_peak_result is not None:
            assert new_peak is not None
            assert fork_height is not None
            assert fns_peak_result is not None
            await self.peak_post_processing_2(
                block, new_peak, fork_height, peer, coin_changes, mempool_new_peak_result, fns_peak_result
            )

        percent_full_str = (
            (
                ", percent full: "
                + str(round(100.0 * float(block.transactions_info.cost) / self.constants.MAX_BLOCK_COST_CLVM, 3))
                + "%"
            )
            if block.transactions_info is not None
            else ""
        )
        self.log.log(
            logging.WARNING if validation_time > 2 else logging.DEBUG,
            f"Block validation time: {validation_time:0.2f} seconds, "
            f"pre_validation time: {pre_validation_time:0.2f} seconds, "
            f"cost: {block.transactions_info.cost if block.transactions_info is not None else 'None'}"
            f"{percent_full_str} header_hash: {header_hash} height: {block.height}",
        )

        # This code path is reached if added == ADDED_AS_ORPHAN or NEW_TIP
        peak = self.blockchain.get_peak()
        assert peak is not None

        # Removes all temporary data for old blocks
        clear_height = uint32(max(0, peak.height - 50))
        self.full_node_store.clear_candidate_blocks_below(clear_height)
        self.full_node_store.clear_unfinished_blocks_below(clear_height)
        if peak.height % 1000 == 0 and not self.sync_store.get_sync_mode():
            await self.sync_store.clear_sync_info()  # Occasionally clear sync peer info

        state_changed_data: Dict[str, Any] = {
            "transaction_block": False,
            "k_size": block.reward_chain_block.proof_of_space.size,
            "header_hash": block.header_hash,
            "height": block.height,
        }

        if block.transactions_info is not None:
            state_changed_data["transaction_block"] = True
            state_changed_data["block_cost"] = block.transactions_info.cost
            state_changed_data["block_fees"] = block.transactions_info.fees

        if block.foliage_transaction_block is not None:
            state_changed_data["timestamp"] = block.foliage_transaction_block.timestamp

        if block.transactions_generator is not None:
            state_changed_data["transaction_generator_size_bytes"] = len(bytes(block.transactions_generator))

        state_changed_data["transaction_generator_ref_list"] = block.transactions_generator_ref_list
        if added is not None:
            state_changed_data["receive_block_result"] = added.value

        self._state_changed("block", state_changed_data)

        record = self.blockchain.block_record(block.header_hash)
        if self.weight_proof_handler is not None and record.sub_epoch_summary_included is not None:
            if self._segment_task is None or self._segment_task.done():
                self._segment_task = asyncio.create_task(self.weight_proof_handler.create_prev_sub_epoch_segments())
            if self.weight_proof_handler_v2 is not None:
                await self.weight_proof_handler_v2.create_prev_sub_epoch_segments()
        return None

    async def respond_unfinished_block(
        self,
        respond_unfinished_block: full_node_protocol.RespondUnfinishedBlock,
        peer: Optional[ws.WSChiaConnection],
        farmed_block: bool = False,
        block_bytes: Optional[bytes] = None,
    ):
        """
        We have received an unfinished block, either created by us, or from another peer.
        We can validate it and if it's a good block, propagate it to other peers and
        timelords.
        """
        block = respond_unfinished_block.unfinished_block
        receive_time = time.time()

        if block.prev_header_hash != self.constants.GENESIS_CHALLENGE and not self.blockchain.contains_block(
            block.prev_header_hash
        ):
            # No need to request the parent, since the peer will send it to us anyway, via NewPeak
            self.log.debug("Received a disconnected unfinished block")
            return None

        # Adds the unfinished block to seen, and check if it's seen before, to prevent
        # processing it twice. This searches for the exact version of the unfinished block (there can be many different
        # foliages for the same trunk). This is intentional, to prevent DOS attacks.
        # Note that it does not require that this block was successfully processed
        if self.full_node_store.seen_unfinished_block(block.get_hash()):
            return None

        block_hash = block.reward_chain_block.get_hash()

        # This searched for the trunk hash (unfinished reward hash). If we have already added a block with the same
        # hash, return
        if self.full_node_store.get_unfinished_block(block_hash) is not None:
            return None

        peak: Optional[BlockRecord] = self.blockchain.get_peak()
        if peak is not None:
            if block.total_iters < peak.sp_total_iters(self.constants):
                # This means this unfinished block is pretty far behind, it will not add weight to our chain
                return None

        if block.prev_header_hash == self.constants.GENESIS_CHALLENGE:
            prev_b = None
        else:
            prev_b = self.blockchain.block_record(block.prev_header_hash)

        # Count the blocks in sub slot, and check if it's a new epoch
        if len(block.finished_sub_slots) > 0:
            num_blocks_in_ss = 1  # Curr
        else:
            curr = self.blockchain.try_block_record(block.prev_header_hash)
            num_blocks_in_ss = 2  # Curr and prev
            while (curr is not None) and not curr.first_in_sub_slot:
                curr = self.blockchain.try_block_record(curr.prev_hash)
                num_blocks_in_ss += 1

        if num_blocks_in_ss > self.constants.MAX_SUB_SLOT_BLOCKS:
            # TODO: potentially allow overflow blocks here, which count for the next slot
            self.log.warning("Too many blocks added, not adding block")
            return None

        # The clvm generator and aggregate signature are validated outside of the lock, to allow other blocks and
        # transactions to get validated
        npc_result: Optional[NPCResult] = None
        pre_validation_time = None
        if block.transactions_generator is not None:
            pre_validation_start = time.time()
            assert block.transactions_info is not None
            try:
                block_generator: Optional[BlockGenerator] = await self.blockchain.get_block_generator(block)
            except ValueError:
                raise ConsensusError(Err.GENERATOR_REF_HAS_NO_GENERATOR)
            if block_generator is None:
                raise ConsensusError(Err.GENERATOR_REF_HAS_NO_GENERATOR)
            if block_bytes is None:
                block_bytes = bytes(block)

            height = uint32(0) if prev_b is None else uint32(prev_b.height + 1)
            npc_result = await self.blockchain.run_generator(block_bytes, block_generator, height)
            pre_validation_time = time.time() - pre_validation_start

            pairs_pks, pairs_msgs = pkm_pairs(npc_result.npc_list, self.constants.AGG_SIG_ME_ADDITIONAL_DATA)
            if not cached_bls.aggregate_verify(
                pairs_pks, pairs_msgs, block.transactions_info.aggregated_signature, True
            ):
                raise ConsensusError(Err.BAD_AGGREGATE_SIGNATURE)

        async with self._blockchain_lock_high_priority:
            # TODO: pre-validate VDFs outside of lock
            validation_start = time.time()
            validate_result = await self.blockchain.validate_unfinished_block(block, npc_result)
            if validate_result.error is not None:
                if validate_result.error == Err.COIN_AMOUNT_NEGATIVE.value:
                    # TODO: remove in the future, hotfix for 1.1.5 peers to not disconnect older peers
                    self.log.info(f"Consensus error {validate_result.error}, not disconnecting")
                    return
                raise ConsensusError(Err(validate_result.error))
            validation_time = time.time() - validation_start

        # respond_block will later use the cache (validated_signature=True)
        validate_result = dataclasses.replace(validate_result, validated_signature=True)

        assert validate_result.required_iters is not None

        # Perform another check, in case we have already concurrently added the same unfinished block
        if self.full_node_store.get_unfinished_block(block_hash) is not None:
            return None

        if block.prev_header_hash == self.constants.GENESIS_CHALLENGE:
            height = uint32(0)
        else:
            height = uint32(self.blockchain.block_record(block.prev_header_hash).height + 1)

        ses: Optional[SubEpochSummary] = next_sub_epoch_summary(
            self.constants,
            self.blockchain,
            validate_result.required_iters,
            block,
            True,
        )

        self.full_node_store.add_unfinished_block(height, block, validate_result)
        pre_validation_log = (
            f"pre_validation time {pre_validation_time:0.4f}, " if pre_validation_time is not None else ""
        )
        if farmed_block is True:
            self.log.info(
                f"🍀 ️Farmed unfinished_block {block_hash}, SP: {block.reward_chain_block.signage_point_index}, "
                f"validation time: {validation_time:0.4f} seconds, {pre_validation_log}"
                f"cost: {block.transactions_info.cost if block.transactions_info else 'None'} "
            )
        else:
            percent_full_str = (
                (
                    ", percent full: "
                    + str(round(100.0 * float(block.transactions_info.cost) / self.constants.MAX_BLOCK_COST_CLVM, 3))
                    + "%"
                )
                if block.transactions_info is not None
                else ""
            )
            self.log.info(
                f"Added unfinished_block {block_hash}, not farmed by us,"
                f" SP: {block.reward_chain_block.signage_point_index} farmer response time: "
                f"{receive_time - self.signage_point_times[block.reward_chain_block.signage_point_index]:0.4f}, "
                f"Pool pk {encode_puzzle_hash(block.foliage.foliage_block_data.pool_target.puzzle_hash, 'xch')}, "
                f"validation time: {validation_time:0.4f} seconds, {pre_validation_log}"
                f"cost: {block.transactions_info.cost if block.transactions_info else 'None'}"
                f"{percent_full_str}"
            )

        sub_slot_iters, difficulty = get_next_sub_slot_iters_and_difficulty(
            self.constants,
            len(block.finished_sub_slots) > 0,
            prev_b,
            self.blockchain,
        )

        if block.reward_chain_block.signage_point_index == 0:
            res = self.full_node_store.get_sub_slot(block.reward_chain_block.pos_ss_cc_challenge_hash)
            if res is None:
                if block.reward_chain_block.pos_ss_cc_challenge_hash == self.constants.GENESIS_CHALLENGE:
                    rc_prev = self.constants.GENESIS_CHALLENGE
                else:
                    self.log.warning(f"Do not have sub slot {block.reward_chain_block.pos_ss_cc_challenge_hash}")
                    return None
            else:
                rc_prev = res[0].reward_chain.get_hash()
        else:
            assert block.reward_chain_block.reward_chain_sp_vdf is not None
            rc_prev = block.reward_chain_block.reward_chain_sp_vdf.challenge

        timelord_request = timelord_protocol.NewUnfinishedBlockTimelord(
            block.reward_chain_block,
            difficulty,
            sub_slot_iters,
            block.foliage,
            ses,
            rc_prev,
        )

        timelord_msg = make_msg(ProtocolMessageTypes.new_unfinished_block_timelord, timelord_request)
        await self.server.send_to_all([timelord_msg], NodeType.TIMELORD)

        full_node_request = full_node_protocol.NewUnfinishedBlock(block.reward_chain_block.get_hash())
        msg = make_msg(ProtocolMessageTypes.new_unfinished_block, full_node_request)
        if peer is not None:
            await self.server.send_to_all_except([msg], NodeType.FULL_NODE, peer.peer_node_id)
        else:
            await self.server.send_to_all([msg], NodeType.FULL_NODE)

        self._state_changed("unfinished_block")

    async def new_infusion_point_vdf(
        self, request: timelord_protocol.NewInfusionPointVDF, timelord_peer: Optional[ws.WSChiaConnection] = None
    ) -> Optional[Message]:
        # Lookup unfinished blocks
        unfinished_block: Optional[UnfinishedBlock] = self.full_node_store.get_unfinished_block(
            request.unfinished_reward_hash
        )

        if unfinished_block is None:
            self.log.warning(
                f"Do not have unfinished reward chain block {request.unfinished_reward_hash}, cannot finish."
            )
            return None

        prev_b: Optional[BlockRecord] = None

        target_rc_hash = request.reward_chain_ip_vdf.challenge
        last_slot_cc_hash = request.challenge_chain_ip_vdf.challenge

        # Backtracks through end of slot objects, should work for multiple empty sub slots
        for eos, _, _ in reversed(self.full_node_store.finished_sub_slots):
            if eos is not None and eos.reward_chain.get_hash() == target_rc_hash:
                target_rc_hash = eos.reward_chain.end_of_slot_vdf.challenge
        if target_rc_hash == self.constants.GENESIS_CHALLENGE:
            prev_b = None
        else:
            # Find the prev block, starts looking backwards from the peak. target_rc_hash must be the hash of a block
            # and not an end of slot (since we just looked through the slots and backtracked)
            curr: Optional[BlockRecord] = self.blockchain.get_peak()

            for _ in range(10):
                if curr is None:
                    break
                if curr.reward_infusion_new_challenge == target_rc_hash:
                    # Found our prev block
                    prev_b = curr
                    break
                curr = self.blockchain.try_block_record(curr.prev_hash)

            # If not found, cache keyed on prev block
            if prev_b is None:
                self.full_node_store.add_to_future_ip(request)
                self.log.warning(f"Previous block is None, infusion point {request.reward_chain_ip_vdf.challenge}")
                return None

        finished_sub_slots: Optional[List[EndOfSubSlotBundle]] = self.full_node_store.get_finished_sub_slots(
            self.blockchain,
            prev_b,
            last_slot_cc_hash,
        )
        if finished_sub_slots is None:
            return None

        sub_slot_iters, difficulty = get_next_sub_slot_iters_and_difficulty(
            self.constants,
            len(finished_sub_slots) > 0,
            prev_b,
            self.blockchain,
        )

        if unfinished_block.reward_chain_block.pos_ss_cc_challenge_hash == self.constants.GENESIS_CHALLENGE:
            sub_slot_start_iters = uint128(0)
        else:
            ss_res = self.full_node_store.get_sub_slot(unfinished_block.reward_chain_block.pos_ss_cc_challenge_hash)
            if ss_res is None:
                self.log.warning(f"Do not have sub slot {unfinished_block.reward_chain_block.pos_ss_cc_challenge_hash}")
                return None
            _, _, sub_slot_start_iters = ss_res
        sp_total_iters = uint128(
            sub_slot_start_iters
            + calculate_sp_iters(
                self.constants,
                sub_slot_iters,
                unfinished_block.reward_chain_block.signage_point_index,
            )
        )

        block: FullBlock = unfinished_block_to_full_block(
            unfinished_block,
            request.challenge_chain_ip_vdf,
            request.challenge_chain_ip_proof,
            request.reward_chain_ip_vdf,
            request.reward_chain_ip_proof,
            request.infused_challenge_chain_ip_vdf,
            request.infused_challenge_chain_ip_proof,
            finished_sub_slots,
            prev_b,
            self.blockchain,
            sp_total_iters,
            difficulty,
        )
        if not self.has_valid_pool_sig(block):
            self.log.warning("Trying to make a pre-farm block but height is not 0")
            return None
        try:
            await self.respond_block(full_node_protocol.RespondBlock(block), raise_on_disconnected=True)
        except Exception as e:
            self.log.warning(f"Consensus error validating block: {e}")
            if timelord_peer is not None:
                # Only sends to the timelord who sent us this VDF, to reset them to the correct peak
                await self.send_peak_to_timelords(peer=timelord_peer)
        return None

    async def respond_end_of_sub_slot(
        self, request: full_node_protocol.RespondEndOfSubSlot, peer: ws.WSChiaConnection
    ) -> Tuple[Optional[Message], bool]:

        fetched_ss = self.full_node_store.get_sub_slot(request.end_of_slot_bundle.challenge_chain.get_hash())

        # We are not interested in sub-slots which have the same challenge chain but different reward chain. If there
        # is a reorg, we will find out through the broadcast of blocks instead.
        if fetched_ss is not None:
            # Already have the sub-slot
            return None, True

        async with self.timelord_lock:
            fetched_ss = self.full_node_store.get_sub_slot(
                request.end_of_slot_bundle.challenge_chain.challenge_chain_end_of_slot_vdf.challenge
            )
            if (
                (fetched_ss is None)
                and request.end_of_slot_bundle.challenge_chain.challenge_chain_end_of_slot_vdf.challenge
                != self.constants.GENESIS_CHALLENGE
            ):
                # If we don't have the prev, request the prev instead
                full_node_request = full_node_protocol.RequestSignagePointOrEndOfSubSlot(
                    request.end_of_slot_bundle.challenge_chain.challenge_chain_end_of_slot_vdf.challenge,
                    uint8(0),
                    bytes32([0] * 32),
                )
                return (
                    make_msg(ProtocolMessageTypes.request_signage_point_or_end_of_sub_slot, full_node_request),
                    False,
                )

            peak = self.blockchain.get_peak()
            if peak is not None and peak.height > 2:
                next_sub_slot_iters = self.blockchain.get_next_slot_iters(peak.header_hash, True)
                next_difficulty = self.blockchain.get_next_difficulty(peak.header_hash, True)
            else:
                next_sub_slot_iters = self.constants.SUB_SLOT_ITERS_STARTING
                next_difficulty = self.constants.DIFFICULTY_STARTING

            # Adds the sub slot and potentially get new infusions
            new_infusions = self.full_node_store.new_finished_sub_slot(
                request.end_of_slot_bundle,
                self.blockchain,
                peak,
                await self.blockchain.get_full_peak(),
            )
            # It may be an empty list, even if it's not None. Not None means added successfully
            if new_infusions is not None:
                self.log.info(
                    f"⏲️  Finished sub slot, SP {self.constants.NUM_SPS_SUB_SLOT}/{self.constants.NUM_SPS_SUB_SLOT}, "
                    f"{request.end_of_slot_bundle.challenge_chain.get_hash()}, "
                    f"number of sub-slots: {len(self.full_node_store.finished_sub_slots)}, "
                    f"RC hash: {request.end_of_slot_bundle.reward_chain.get_hash()}, "
                    f"Deficit {request.end_of_slot_bundle.reward_chain.deficit}"
                )
                # Notify full nodes of the new sub-slot
                broadcast = full_node_protocol.NewSignagePointOrEndOfSubSlot(
                    request.end_of_slot_bundle.challenge_chain.challenge_chain_end_of_slot_vdf.challenge,
                    request.end_of_slot_bundle.challenge_chain.get_hash(),
                    uint8(0),
                    request.end_of_slot_bundle.reward_chain.end_of_slot_vdf.challenge,
                )
                msg = make_msg(ProtocolMessageTypes.new_signage_point_or_end_of_sub_slot, broadcast)
                await self.server.send_to_all_except([msg], NodeType.FULL_NODE, peer.peer_node_id)

                for infusion in new_infusions:
                    await self.new_infusion_point_vdf(infusion)

                # Notify farmers of the new sub-slot
                broadcast_farmer = farmer_protocol.NewSignagePoint(
                    request.end_of_slot_bundle.challenge_chain.get_hash(),
                    request.end_of_slot_bundle.challenge_chain.get_hash(),
                    request.end_of_slot_bundle.reward_chain.get_hash(),
                    next_difficulty,
                    next_sub_slot_iters,
                    uint8(0),
                )
                msg = make_msg(ProtocolMessageTypes.new_signage_point, broadcast_farmer)
                await self.server.send_to_all([msg], NodeType.FARMER)
                return None, True
            else:
                self.log.info(
                    f"End of slot not added CC challenge "
                    f"{request.end_of_slot_bundle.challenge_chain.challenge_chain_end_of_slot_vdf.challenge}"
                )
        return None, False

    async def respond_transaction(
        self,
        transaction: SpendBundle,
        spend_name: bytes32,
        peer: Optional[ws.WSChiaConnection] = None,
        test: bool = False,
        tx_bytes: Optional[bytes] = None,
    ) -> Tuple[MempoolInclusionStatus, Optional[Err]]:
        if self.sync_store.get_sync_mode():
            return MempoolInclusionStatus.FAILED, Err.NO_TRANSACTIONS_WHILE_SYNCING
        if not test and not (await self.synced()):
            return MempoolInclusionStatus.FAILED, Err.NO_TRANSACTIONS_WHILE_SYNCING

        if self.mempool_manager.seen(spend_name):
            return MempoolInclusionStatus.FAILED, Err.ALREADY_INCLUDING_TRANSACTION
        self.mempool_manager.add_and_maybe_pop_seen(spend_name)
        self.log.debug(f"Processing transaction: {spend_name}")
        # Ignore if syncing
        if self.sync_store.get_sync_mode():
            status = MempoolInclusionStatus.FAILED
            error: Optional[Err] = Err.NO_TRANSACTIONS_WHILE_SYNCING
            self.mempool_manager.remove_seen(spend_name)
        else:
            try:
                cost_result = await self.mempool_manager.pre_validate_spendbundle(transaction, tx_bytes, spend_name)
            except ValidationError as e:
                self.mempool_manager.remove_seen(spend_name)
                return MempoolInclusionStatus.FAILED, e.code
            except Exception as e:
                self.mempool_manager.remove_seen(spend_name)
                raise e
            async with self._blockchain_lock_low_priority:
                if self.mempool_manager.get_spendbundle(spend_name) is not None:
                    self.mempool_manager.remove_seen(spend_name)
                    return MempoolInclusionStatus.FAILED, Err.ALREADY_INCLUDING_TRANSACTION
                cost, status, error = await self.mempool_manager.add_spendbundle(transaction, cost_result, spend_name)
            if status == MempoolInclusionStatus.SUCCESS:
                self.log.debug(
                    f"Added transaction to mempool: {spend_name} mempool size: "
                    f"{self.mempool_manager.mempool.total_mempool_cost} normalized "
                    f"{self.mempool_manager.mempool.total_mempool_cost / 5000000}"
                )

                # Only broadcast successful transactions, not pending ones. Otherwise it's a DOS
                # vector.
                mempool_item = self.mempool_manager.get_mempool_item(spend_name)
                assert mempool_item is not None
                fees = mempool_item.fee
                assert fees >= 0
                assert cost is not None
                new_tx = full_node_protocol.NewTransaction(
                    spend_name,
                    cost,
                    fees,
                )
                msg = make_msg(ProtocolMessageTypes.new_transaction, new_tx)
                if peer is None:
                    await self.server.send_to_all([msg], NodeType.FULL_NODE)
                else:
                    await self.server.send_to_all_except([msg], NodeType.FULL_NODE, peer.peer_node_id)
                self.not_dropped_tx += 1
            else:
                self.mempool_manager.remove_seen(spend_name)
                self.log.debug(
                    f"Wasn't able to add transaction with id {spend_name}, " f"status {status} error: {error}"
                )
        return status, error

    async def _needs_compact_proof(
        self, vdf_info: VDFInfo, header_block: HeaderBlock, field_vdf: CompressibleVDFField
    ) -> bool:
        if field_vdf == CompressibleVDFField.CC_EOS_VDF:
            for sub_slot in header_block.finished_sub_slots:
                if sub_slot.challenge_chain.challenge_chain_end_of_slot_vdf == vdf_info:
                    if (
                        sub_slot.proofs.challenge_chain_slot_proof.witness_type == 0
                        and sub_slot.proofs.challenge_chain_slot_proof.normalized_to_identity
                    ):
                        return False
                    return True
        if field_vdf == CompressibleVDFField.ICC_EOS_VDF:
            for sub_slot in header_block.finished_sub_slots:
                if (
                    sub_slot.infused_challenge_chain is not None
                    and sub_slot.infused_challenge_chain.infused_challenge_chain_end_of_slot_vdf == vdf_info
                ):
                    assert sub_slot.proofs.infused_challenge_chain_slot_proof is not None
                    if (
                        sub_slot.proofs.infused_challenge_chain_slot_proof.witness_type == 0
                        and sub_slot.proofs.infused_challenge_chain_slot_proof.normalized_to_identity
                    ):
                        return False
                    return True
        if field_vdf == CompressibleVDFField.CC_SP_VDF:
            if header_block.reward_chain_block.challenge_chain_sp_vdf is None:
                return False
            if vdf_info == header_block.reward_chain_block.challenge_chain_sp_vdf:
                assert header_block.challenge_chain_sp_proof is not None
                if (
                    header_block.challenge_chain_sp_proof.witness_type == 0
                    and header_block.challenge_chain_sp_proof.normalized_to_identity
                ):
                    return False
                return True
        if field_vdf == CompressibleVDFField.CC_IP_VDF:
            if vdf_info == header_block.reward_chain_block.challenge_chain_ip_vdf:
                if (
                    header_block.challenge_chain_ip_proof.witness_type == 0
                    and header_block.challenge_chain_ip_proof.normalized_to_identity
                ):
                    return False
                return True
        return False

    async def _can_accept_compact_proof(
        self,
        vdf_info: VDFInfo,
        vdf_proof: VDFProof,
        height: uint32,
        header_hash: bytes32,
        field_vdf: CompressibleVDFField,
    ) -> bool:
        """
        - Checks if the provided proof is indeed compact.
        - Checks if proof verifies given the vdf_info from the start of sub-slot.
        - Checks if the provided vdf_info is correct, assuming it refers to the start of sub-slot.
        - Checks if the existing proof was non-compact. Ignore this proof if we already have a compact proof.
        """
        is_fully_compactified = await self.block_store.is_fully_compactified(header_hash)
        if is_fully_compactified is None or is_fully_compactified:
            self.log.info(f"Already compactified block: {header_hash}. Ignoring.")
            return False
        peak = self.blockchain.get_peak()
        if peak is None or peak.height - height < 5:
            self.log.debug("Will not compactify recent block")
            return False
        if vdf_proof.witness_type > 0 or not vdf_proof.normalized_to_identity:
            self.log.error(f"Received vdf proof is not compact: {vdf_proof}.")
            return False
        if not vdf_proof.is_valid(self.constants, ClassgroupElement.get_default_element(), vdf_info):
            self.log.error(f"Received compact vdf proof is not valid: {vdf_proof}.")
            return False
        header_block = await self.blockchain.get_header_block_by_height(height, header_hash, tx_filter=False)
        if header_block is None:
            self.log.error(f"Can't find block for given compact vdf. Height: {height} Header hash: {header_hash}")
            return False
        is_new_proof = await self._needs_compact_proof(vdf_info, header_block, field_vdf)
        if not is_new_proof:
            self.log.info(f"Duplicate compact proof. Height: {height}. Header hash: {header_hash}.")
        return is_new_proof

    # returns True if we ended up replacing the proof, and False otherwise
    async def _replace_proof(
        self,
        vdf_info: VDFInfo,
        vdf_proof: VDFProof,
        header_hash: bytes32,
        field_vdf: CompressibleVDFField,
    ) -> bool:

        block = await self.block_store.get_full_block(header_hash)
        if block is None:
            return False

        new_block = None

        if field_vdf == CompressibleVDFField.CC_EOS_VDF:
            for index, sub_slot in enumerate(block.finished_sub_slots):
                if sub_slot.challenge_chain.challenge_chain_end_of_slot_vdf == vdf_info:
                    new_proofs = dataclasses.replace(sub_slot.proofs, challenge_chain_slot_proof=vdf_proof)
                    new_subslot = dataclasses.replace(sub_slot, proofs=new_proofs)
                    new_finished_subslots = block.finished_sub_slots
                    new_finished_subslots[index] = new_subslot
                    new_block = dataclasses.replace(block, finished_sub_slots=new_finished_subslots)
                    break
        if field_vdf == CompressibleVDFField.ICC_EOS_VDF:
            for index, sub_slot in enumerate(block.finished_sub_slots):
                if (
                    sub_slot.infused_challenge_chain is not None
                    and sub_slot.infused_challenge_chain.infused_challenge_chain_end_of_slot_vdf == vdf_info
                ):
                    new_proofs = dataclasses.replace(sub_slot.proofs, infused_challenge_chain_slot_proof=vdf_proof)
                    new_subslot = dataclasses.replace(sub_slot, proofs=new_proofs)
                    new_finished_subslots = block.finished_sub_slots
                    new_finished_subslots[index] = new_subslot
                    new_block = dataclasses.replace(block, finished_sub_slots=new_finished_subslots)
                    break
        if field_vdf == CompressibleVDFField.CC_SP_VDF:
            if block.reward_chain_block.challenge_chain_sp_vdf == vdf_info:
                assert block.challenge_chain_sp_proof is not None
                new_block = dataclasses.replace(block, challenge_chain_sp_proof=vdf_proof)
        if field_vdf == CompressibleVDFField.CC_IP_VDF:
            if block.reward_chain_block.challenge_chain_ip_vdf == vdf_info:
                new_block = dataclasses.replace(block, challenge_chain_ip_proof=vdf_proof)
        if new_block is None:
            return False
        async with self.db_wrapper.write_db():
            try:
                await self.block_store.replace_proof(header_hash, new_block)
                return True
            except BaseException as e:
                self.log.error(
                    f"_replace_proof error while adding block {block.header_hash} height {block.height},"
                    f" rolling back: {e} {traceback.format_exc()}"
                )
                raise

    async def respond_compact_proof_of_time(self, request: timelord_protocol.RespondCompactProofOfTime):
        field_vdf = CompressibleVDFField(int(request.field_vdf))
        if not await self._can_accept_compact_proof(
            request.vdf_info, request.vdf_proof, request.height, request.header_hash, field_vdf
        ):
            return None
        async with self.blockchain.compact_proof_lock:
            replaced = await self._replace_proof(request.vdf_info, request.vdf_proof, request.header_hash, field_vdf)
        if not replaced:
            self.log.error(f"Could not replace compact proof: {request.height}")
            return None
        self.log.info(f"Replaced compact proof at height {request.height}")
        msg = make_msg(
            ProtocolMessageTypes.new_compact_vdf,
            full_node_protocol.NewCompactVDF(request.height, request.header_hash, request.field_vdf, request.vdf_info),
        )
        if self.server is not None:
            await self.server.send_to_all([msg], NodeType.FULL_NODE)

    async def new_compact_vdf(self, request: full_node_protocol.NewCompactVDF, peer: ws.WSChiaConnection):
        is_fully_compactified = await self.block_store.is_fully_compactified(request.header_hash)
        if is_fully_compactified is None or is_fully_compactified:
            return False
        header_block = await self.blockchain.get_header_block_by_height(
            request.height, request.header_hash, tx_filter=False
        )
        if header_block is None:
            return None
        field_vdf = CompressibleVDFField(int(request.field_vdf))
        if await self._needs_compact_proof(request.vdf_info, header_block, field_vdf):
            peer_request = full_node_protocol.RequestCompactVDF(
                request.height, request.header_hash, request.field_vdf, request.vdf_info
            )
            response = await peer.request_compact_vdf(peer_request, timeout=10)
            if response is not None and isinstance(response, full_node_protocol.RespondCompactVDF):
                await self.respond_compact_vdf(response, peer)

    async def request_compact_vdf(self, request: full_node_protocol.RequestCompactVDF, peer: ws.WSChiaConnection):
        header_block = await self.blockchain.get_header_block_by_height(
            request.height, request.header_hash, tx_filter=False
        )
        if header_block is None:
            return None
        vdf_proof: Optional[VDFProof] = None
        field_vdf = CompressibleVDFField(int(request.field_vdf))
        if field_vdf == CompressibleVDFField.CC_EOS_VDF:
            for sub_slot in header_block.finished_sub_slots:
                if sub_slot.challenge_chain.challenge_chain_end_of_slot_vdf == request.vdf_info:
                    vdf_proof = sub_slot.proofs.challenge_chain_slot_proof
                    break
        if field_vdf == CompressibleVDFField.ICC_EOS_VDF:
            for sub_slot in header_block.finished_sub_slots:
                if (
                    sub_slot.infused_challenge_chain is not None
                    and sub_slot.infused_challenge_chain.infused_challenge_chain_end_of_slot_vdf == request.vdf_info
                ):
                    vdf_proof = sub_slot.proofs.infused_challenge_chain_slot_proof
                    break
        if (
            field_vdf == CompressibleVDFField.CC_SP_VDF
            and header_block.reward_chain_block.challenge_chain_sp_vdf == request.vdf_info
        ):
            vdf_proof = header_block.challenge_chain_sp_proof
        if (
            field_vdf == CompressibleVDFField.CC_IP_VDF
            and header_block.reward_chain_block.challenge_chain_ip_vdf == request.vdf_info
        ):
            vdf_proof = header_block.challenge_chain_ip_proof
        if vdf_proof is None or vdf_proof.witness_type > 0 or not vdf_proof.normalized_to_identity:
            self.log.error(f"{peer} requested compact vdf we don't have, height: {request.height}.")
            return None
        compact_vdf = full_node_protocol.RespondCompactVDF(
            request.height,
            request.header_hash,
            request.field_vdf,
            request.vdf_info,
            vdf_proof,
        )
        msg = make_msg(ProtocolMessageTypes.respond_compact_vdf, compact_vdf)
        await peer.send_message(msg)

    async def respond_compact_vdf(self, request: full_node_protocol.RespondCompactVDF, peer: ws.WSChiaConnection):
        field_vdf = CompressibleVDFField(int(request.field_vdf))
        if not await self._can_accept_compact_proof(
            request.vdf_info, request.vdf_proof, request.height, request.header_hash, field_vdf
        ):
            return None
        async with self.blockchain.compact_proof_lock:
            if self.blockchain.seen_compact_proofs(request.vdf_info, request.height):
                return None
            replaced = await self._replace_proof(request.vdf_info, request.vdf_proof, request.header_hash, field_vdf)
        if not replaced:
            self.log.error(f"Could not replace compact proof: {request.height}")
            return None
        msg = make_msg(
            ProtocolMessageTypes.new_compact_vdf,
            full_node_protocol.NewCompactVDF(request.height, request.header_hash, request.field_vdf, request.vdf_info),
        )
        if self.server is not None:
            await self.server.send_to_all_except([msg], NodeType.FULL_NODE, peer.peer_node_id)

    async def broadcast_uncompact_blocks(
        self, uncompact_interval_scan: int, target_uncompact_proofs: int, sanitize_weight_proof_only: bool
    ):
        try:
            while not self._shut_down:
                while self.sync_store.get_sync_mode() or self.sync_store.get_long_sync():
                    if self._shut_down:
                        return None
                    await asyncio.sleep(30)

                broadcast_list: List[timelord_protocol.RequestCompactProofOfTime] = []

                self.log.info("Getting random heights for bluebox to compact")
                heights = await self.block_store.get_random_not_compactified(target_uncompact_proofs)
                self.log.info("Heights found for bluebox to compact: [%s]" % ", ".join(map(str, heights)))

                for h in heights:

                    headers = await self.blockchain.get_header_blocks_in_range(h, h, tx_filter=False)
                    records: Dict[bytes32, BlockRecord] = {}
                    if sanitize_weight_proof_only:
                        records = await self.blockchain.get_block_records_in_range(h, h)
                    for header in headers.values():
                        expected_header_hash = self.blockchain.height_to_hash(header.height)
                        if header.header_hash != expected_header_hash:
                            continue
                        if sanitize_weight_proof_only:
                            assert header.header_hash in records
                            record = records[header.header_hash]
                        for sub_slot in header.finished_sub_slots:
                            if (
                                sub_slot.proofs.challenge_chain_slot_proof.witness_type > 0
                                or not sub_slot.proofs.challenge_chain_slot_proof.normalized_to_identity
                            ):
                                broadcast_list.append(
                                    timelord_protocol.RequestCompactProofOfTime(
                                        sub_slot.challenge_chain.challenge_chain_end_of_slot_vdf,
                                        header.header_hash,
                                        header.height,
                                        uint8(CompressibleVDFField.CC_EOS_VDF),
                                    )
                                )
                            if sub_slot.proofs.infused_challenge_chain_slot_proof is not None and (
                                sub_slot.proofs.infused_challenge_chain_slot_proof.witness_type > 0
                                or not sub_slot.proofs.infused_challenge_chain_slot_proof.normalized_to_identity
                            ):
                                assert sub_slot.infused_challenge_chain is not None
                                broadcast_list.append(
                                    timelord_protocol.RequestCompactProofOfTime(
                                        sub_slot.infused_challenge_chain.infused_challenge_chain_end_of_slot_vdf,
                                        header.header_hash,
                                        header.height,
                                        uint8(CompressibleVDFField.ICC_EOS_VDF),
                                    )
                                )
                        # Running in 'sanitize_weight_proof_only' ignores CC_SP_VDF and CC_IP_VDF
                        # unless this is a challenge block.
                        if sanitize_weight_proof_only:
                            if not record.is_challenge_block(self.constants):
                                continue
                        if header.challenge_chain_sp_proof is not None and (
                            header.challenge_chain_sp_proof.witness_type > 0
                            or not header.challenge_chain_sp_proof.normalized_to_identity
                        ):
                            assert header.reward_chain_block.challenge_chain_sp_vdf is not None
                            broadcast_list.append(
                                timelord_protocol.RequestCompactProofOfTime(
                                    header.reward_chain_block.challenge_chain_sp_vdf,
                                    header.header_hash,
                                    header.height,
                                    uint8(CompressibleVDFField.CC_SP_VDF),
                                )
                            )

                        if (
                            header.challenge_chain_ip_proof.witness_type > 0
                            or not header.challenge_chain_ip_proof.normalized_to_identity
                        ):
                            broadcast_list.append(
                                timelord_protocol.RequestCompactProofOfTime(
                                    header.reward_chain_block.challenge_chain_ip_vdf,
                                    header.header_hash,
                                    header.height,
                                    uint8(CompressibleVDFField.CC_IP_VDF),
                                )
                            )

                if len(broadcast_list) > target_uncompact_proofs:
                    broadcast_list = broadcast_list[:target_uncompact_proofs]
                if self.sync_store.get_sync_mode() or self.sync_store.get_long_sync():
                    continue
                if self.server is not None:
                    self.log.info(f"Broadcasting {len(broadcast_list)} items to the bluebox")
                    msgs = []
                    for new_pot in broadcast_list:
                        msg = make_msg(ProtocolMessageTypes.request_compact_proof_of_time, new_pot)
                        msgs.append(msg)
                    await self.server.send_to_all(msgs, NodeType.TIMELORD)
                await asyncio.sleep(uncompact_interval_scan)
        except Exception as e:
            error_stack = traceback.format_exc()
            self.log.error(f"Exception in broadcast_uncompact_blocks: {e}")
            self.log.error(f"Exception Stack: {error_stack}")


async def node_next_block_check(
    peer: ws.WSChiaConnection, potential_peek: uint32, blockchain: BlockchainInterface
) -> bool:
    block_response: Optional[Any] = await peer.request_block(full_node_protocol.RequestBlock(potential_peek, True))
    if block_response is not None and isinstance(block_response, full_node_protocol.RespondBlock):
        peak = blockchain.get_peak()
        if peak is not None and block_response.block.prev_header_hash == peak.header_hash:
            return True
    return False<|MERGE_RESOLUTION|>--- conflicted
+++ resolved
@@ -2,12 +2,9 @@
 import contextlib
 import dataclasses
 import logging
-<<<<<<< HEAD
-import os
-=======
 import multiprocessing
 from multiprocessing.context import BaseContext
->>>>>>> 890c7d37
+import os
 import random
 import time
 import traceback
@@ -339,16 +336,12 @@
             raise
 
     async def initialize_weight_proof(self):
-<<<<<<< HEAD
-        self.weight_proof_handler = WeightProofHandler(self.constants, self.blockchain)
-        self.weight_proof_handler_v2 = WeightProofHandlerV2(self.constants, self.blockchain)
-=======
         self.weight_proof_handler = WeightProofHandler(
             constants=self.constants,
             blockchain=self.blockchain,
             multiprocessing_context=self.multiprocessing_context,
         )
->>>>>>> 890c7d37
+        self.weight_proof_handler_v2 = WeightProofHandlerV2(self.constants, self.blockchain)
         peak = self.blockchain.get_peak()
         if peak is not None:
             await self.weight_proof_handler_v2.create_sub_epoch_segments()
@@ -1342,18 +1335,10 @@
         fork_block: Optional[BlockRecord] = None
         if fork_height != block.height - 1 and block.height != 0:
             # This is a reorg
-<<<<<<< HEAD
-            # TODO: address hint error and remove ignore
-            #       error: Argument 1 to "block_record" of "Blockchain" has incompatible type "Optional[bytes32]";
-            #       expected "bytes32"  [arg-type]
-            fork_block = self.blockchain.block_record(
-                self.blockchain.height_to_hash(fork_height)
-            )  # type: ignore[arg-type]  # noqa: E501
-=======
             fork_hash: Optional[bytes32] = self.blockchain.height_to_hash(fork_height)
             assert fork_hash is not None
-            fork_block = self.blockchain.block_record(fork_hash)
->>>>>>> 890c7d37
+            fork_block = self.blockchain.block_record(
+                fork_hash)
 
         fns_peak_result: FullNodeStorePeakResult = self.full_node_store.new_peak(
             record,
