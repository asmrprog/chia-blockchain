import asyncio
import dataclasses
import logging
import time
import traceback
<<<<<<< HEAD
import functools
=======
from datetime import datetime, timezone
>>>>>>> ccec0d27
from secrets import token_bytes
from typing import Dict, List, Optional, Tuple, Set

from blspy import AugSchemeMPL, G2Element, G1Element
from chiabip158 import PyBIP158

import chia.server.ws_connection as ws
from chia.consensus.block_creation import create_unfinished_block
from chia.consensus.block_record import BlockRecord
from chia.consensus.pot_iterations import calculate_ip_iters, calculate_iterations_quality, calculate_sp_iters
from chia.full_node.bundle_tools import best_solution_generator_from_template, simple_solution_generator
from chia.full_node.fee_estimate import FeeEstimate, FeeEstimates
from chia.full_node.full_node import FullNode
from chia.full_node.mempool_check_conditions import get_puzzle_and_solution_for_coin
from chia.full_node.signage_point import SignagePoint
from chia.policy.fee_estimator import FeeEstimatorInterface
from chia.protocols import farmer_protocol, full_node_protocol, introducer_protocol, timelord_protocol, wallet_protocol
from chia.protocols.full_node_protocol import RejectBlock, RejectBlocks
from chia.protocols.protocol_message_types import ProtocolMessageTypes
from chia.protocols.wallet_protocol import (
    PuzzleSolutionResponse,
    RejectBlockHeaders,
    RejectHeaderBlocks,
    RejectHeaderRequest,
    CoinState,
    RespondFeeEstimates,
    RespondSESInfo,
)
from chia.server.server import ChiaServer
from concurrent.futures import ThreadPoolExecutor
from chia.types.block_protocol import BlockInfo
from chia.server.outbound_message import Message, make_msg
from chia.types.blockchain_format.coin import Coin, hash_coin_ids
from chia.types.blockchain_format.pool_target import PoolTarget
from chia.types.blockchain_format.sized_bytes import bytes32
from chia.types.blockchain_format.sub_epoch_summary import SubEpochSummary
from chia.types.coin_record import CoinRecord
from chia.types.end_of_slot_bundle import EndOfSubSlotBundle
from chia.types.full_block import FullBlock
from chia.types.generator_types import BlockGenerator
from chia.types.mempool_inclusion_status import MempoolInclusionStatus
from chia.types.mempool_item import MempoolItem
from chia.types.peer_info import PeerInfo
from chia.types.transaction_queue_entry import TransactionQueueEntry
from chia.types.unfinished_block import UnfinishedBlock
from chia.util.api_decorators import api_request, peer_required, bytes_required, execute_task, reply_type
from chia.util.full_block_utils import header_block_from_block
from chia.util.generator_tools import get_block_header, tx_removals_and_additions
from chia.util.hash import std_hash
from chia.util.ints import uint8, uint32, uint64, uint128
from chia.util.merkle_set import MerkleSet
from chia.full_node.mempool_check_conditions import get_name_puzzle_conditions


class FullNodeAPI:
    full_node: FullNode
    executor: ThreadPoolExecutor

    def __init__(self, full_node: FullNode) -> None:
        self.full_node = full_node
        self.executor = ThreadPoolExecutor(max_workers=1)

    @property
    def server(self) -> ChiaServer:
        assert self.full_node.server is not None
        return self.full_node.server

    @property
    def log(self) -> logging.Logger:
        return self.full_node.log

    @property
    def api_ready(self) -> bool:
        return self.full_node.initialized

    @peer_required
    @api_request
    @reply_type([ProtocolMessageTypes.respond_peers])
    async def request_peers(
        self, _request: full_node_protocol.RequestPeers, peer: ws.WSChiaConnection
    ) -> Optional[Message]:
        if peer.peer_server_port is None:
            return None
        peer_info = PeerInfo(peer.peer_host, peer.peer_server_port)
        if self.full_node.full_node_peers is not None:
            msg = await self.full_node.full_node_peers.request_peers(peer_info)
            return msg
        return None

    @peer_required
    @api_request
    async def respond_peers(
        self, request: full_node_protocol.RespondPeers, peer: ws.WSChiaConnection
    ) -> Optional[Message]:
        self.log.debug(f"Received {len(request.peer_list)} peers")
        if self.full_node.full_node_peers is not None:
            await self.full_node.full_node_peers.respond_peers(request, peer.get_peer_info(), True)
        return None

    @peer_required
    @api_request
    async def respond_peers_introducer(
        self, request: introducer_protocol.RespondPeersIntroducer, peer: ws.WSChiaConnection
    ) -> Optional[Message]:
        self.log.debug(f"Received {len(request.peer_list)} peers from introducer")
        if self.full_node.full_node_peers is not None:
            await self.full_node.full_node_peers.respond_peers(request, peer.get_peer_info(), False)

        await peer.close()
        return None

    @execute_task
    @peer_required
    @api_request
    async def new_peak(self, request: full_node_protocol.NewPeak, peer: ws.WSChiaConnection) -> None:
        """
        A peer notifies us that they have added a new peak to their blockchain. If we don't have it,
        we can ask for it.
        """
        # this semaphore limits the number of tasks that can call new_peak() at
        # the same time, since it can be expensive
        waiter_count = len(self.full_node.new_peak_sem._waiters)

        if waiter_count > 0:
            self.full_node.log.debug(f"new_peak Waiters: {waiter_count}")

        if waiter_count > 20:
            return None

        async with self.full_node.new_peak_sem:
            await self.full_node.new_peak(request, peer)
        return None

    @peer_required
    @api_request
    async def new_transaction(
        self, transaction: full_node_protocol.NewTransaction, peer: ws.WSChiaConnection
    ) -> Optional[Message]:
        """
        A peer notifies us of a new transaction.
        Requests a full transaction if we haven't seen it previously, and if the fees are enough.
        """
        # Ignore if syncing
        if self.full_node.sync_store.get_sync_mode():
            return None
        if not (await self.full_node.synced()):
            return None

        # Ignore if already seen
        if self.full_node.mempool_manager.seen(transaction.transaction_id):
            return None

        if self.full_node.mempool_manager.is_fee_enough(transaction.fees, transaction.cost):
            # If there's current pending request just add this peer to the set of peers that have this tx
            if transaction.transaction_id in self.full_node.full_node_store.pending_tx_request:
                if transaction.transaction_id in self.full_node.full_node_store.peers_with_tx:
                    current_set = self.full_node.full_node_store.peers_with_tx[transaction.transaction_id]
                    if peer.peer_node_id in current_set:
                        return None
                    current_set.add(peer.peer_node_id)
                    return None
                else:
                    new_set = set()
                    new_set.add(peer.peer_node_id)
                    self.full_node.full_node_store.peers_with_tx[transaction.transaction_id] = new_set
                    return None

            self.full_node.full_node_store.pending_tx_request[transaction.transaction_id] = peer.peer_node_id
            new_set = set()
            new_set.add(peer.peer_node_id)
            self.full_node.full_node_store.peers_with_tx[transaction.transaction_id] = new_set

            async def tx_request_and_timeout(full_node: FullNode, transaction_id: bytes32, task_id: bytes32) -> None:
                counter = 0
                try:
                    while True:
                        # Limit to asking a few peers, it's possible that this tx got included on chain already
                        # Highly unlikely that the peers that advertised a tx don't respond to a request. Also, if we
                        # drop some transactions, we don't want to re-fetch too many times
                        if counter == 5:
                            break
                        if transaction_id not in full_node.full_node_store.peers_with_tx:
                            break
                        peers_with_tx: Set[bytes32] = full_node.full_node_store.peers_with_tx[transaction_id]
                        if len(peers_with_tx) == 0:
                            break
                        peer_id = peers_with_tx.pop()
                        assert full_node.server is not None
                        if peer_id not in full_node.server.all_connections:
                            continue
                        random_peer = full_node.server.all_connections[peer_id]
                        request_tx = full_node_protocol.RequestTransaction(transaction.transaction_id)
                        msg = make_msg(ProtocolMessageTypes.request_transaction, request_tx)
                        await random_peer.send_message(msg)
                        await asyncio.sleep(5)
                        counter += 1
                        if full_node.mempool_manager.seen(transaction_id):
                            break
                except asyncio.CancelledError:
                    pass
                finally:
                    # Always Cleanup
                    if transaction_id in full_node.full_node_store.peers_with_tx:
                        full_node.full_node_store.peers_with_tx.pop(transaction_id)
                    if transaction_id in full_node.full_node_store.pending_tx_request:
                        full_node.full_node_store.pending_tx_request.pop(transaction_id)
                    if task_id in full_node.full_node_store.tx_fetch_tasks:
                        full_node.full_node_store.tx_fetch_tasks.pop(task_id)

            task_id: bytes32 = bytes32(token_bytes(32))
            fetch_task = asyncio.create_task(
                tx_request_and_timeout(self.full_node, transaction.transaction_id, task_id)
            )
            self.full_node.full_node_store.tx_fetch_tasks[task_id] = fetch_task
            return None
        return None

    @api_request
    @reply_type([ProtocolMessageTypes.respond_transaction])
    async def request_transaction(self, request: full_node_protocol.RequestTransaction) -> Optional[Message]:
        """Peer has requested a full transaction from us."""
        # Ignore if syncing
        if self.full_node.sync_store.get_sync_mode():
            return None
        spend_bundle = self.full_node.mempool_manager.get_spendbundle(request.transaction_id)
        if spend_bundle is None:
            return None

        transaction = full_node_protocol.RespondTransaction(spend_bundle)

        msg = make_msg(ProtocolMessageTypes.respond_transaction, transaction)
        return msg

    @peer_required
    @api_request
    @bytes_required
    async def respond_transaction(
        self,
        tx: full_node_protocol.RespondTransaction,
        peer: ws.WSChiaConnection,
        tx_bytes: bytes = b"",
        test: bool = False,
    ) -> Optional[Message]:
        """
        Receives a full transaction from peer.
        If tx is added to mempool, send tx_id to others. (new_transaction)
        """
        assert tx_bytes != b""
        spend_name = std_hash(tx_bytes)
        if spend_name in self.full_node.full_node_store.pending_tx_request:
            self.full_node.full_node_store.pending_tx_request.pop(spend_name)
        if spend_name in self.full_node.full_node_store.peers_with_tx:
            self.full_node.full_node_store.peers_with_tx.pop(spend_name)

        if self.full_node.transaction_queue.qsize() % 100 == 0 and not self.full_node.transaction_queue.empty():
            self.full_node.log.debug(f"respond_transaction Waiters: {self.full_node.transaction_queue.qsize()}")

        if self.full_node.transaction_queue.full():
            self.full_node.dropped_tx.add(spend_name)
            return None
        # TODO: Use fee in priority calculation, to prioritize high fee TXs
        await self.full_node.transaction_queue.put(
            (1, TransactionQueueEntry(tx.transaction, tx_bytes, spend_name, peer, test))
        )
        return None

    @api_request
    @reply_type([ProtocolMessageTypes.respond_proof_of_weight])
    async def request_proof_of_weight(self, request: full_node_protocol.RequestProofOfWeight) -> Optional[Message]:
        if self.full_node.weight_proof_handler is None:
            return None
        if not self.full_node.blockchain.contains_block(request.tip):
            self.log.error(f"got weight proof request for unknown peak {request.tip}")
            return None
        if request.tip in self.full_node.pow_creation:
            event = self.full_node.pow_creation[request.tip]
            await event.wait()
            wp = await self.full_node.weight_proof_handler.get_proof_of_weight(request.tip)
        else:
            event = asyncio.Event()
            self.full_node.pow_creation[request.tip] = event
            wp = await self.full_node.weight_proof_handler.get_proof_of_weight(request.tip)
            event.set()
        tips = list(self.full_node.pow_creation.keys())

        if len(tips) > 4:
            # Remove old from cache
            for i in range(0, 4):
                self.full_node.pow_creation.pop(tips[i])

        if wp is None:
            self.log.error(f"failed creating weight proof for peak {request.tip}")
            return None

        # Serialization of wp is slow
        if (
            self.full_node.full_node_store.serialized_wp_message_tip is not None
            and self.full_node.full_node_store.serialized_wp_message_tip == request.tip
        ):
            return self.full_node.full_node_store.serialized_wp_message
        message = make_msg(
            ProtocolMessageTypes.respond_proof_of_weight, full_node_protocol.RespondProofOfWeight(wp, request.tip)
        )
        self.full_node.full_node_store.serialized_wp_message_tip = request.tip
        self.full_node.full_node_store.serialized_wp_message = message
        return message

    @api_request
    async def respond_proof_of_weight(self, request: full_node_protocol.RespondProofOfWeight) -> Optional[Message]:
        self.log.warning("Received proof of weight too late.")
        return None

    @api_request
    @reply_type([ProtocolMessageTypes.respond_block, ProtocolMessageTypes.reject_block])
    async def request_block(self, request: full_node_protocol.RequestBlock) -> Optional[Message]:
        if not self.full_node.blockchain.contains_height(request.height):
            reject = RejectBlock(request.height)
            msg = make_msg(ProtocolMessageTypes.reject_block, reject)
            return msg
        header_hash: Optional[bytes32] = self.full_node.blockchain.height_to_hash(request.height)
        if header_hash is None:
            return make_msg(ProtocolMessageTypes.reject_block, RejectBlock(request.height))

        block: Optional[FullBlock] = await self.full_node.block_store.get_full_block(header_hash)
        if block is not None:
            if not request.include_transaction_block and block.transactions_generator is not None:
                block = dataclasses.replace(block, transactions_generator=None)
            return make_msg(ProtocolMessageTypes.respond_block, full_node_protocol.RespondBlock(block))
        return make_msg(ProtocolMessageTypes.reject_block, RejectBlock(request.height))

    @api_request
    @reply_type([ProtocolMessageTypes.respond_blocks, ProtocolMessageTypes.reject_blocks])
    async def request_blocks(self, request: full_node_protocol.RequestBlocks) -> Optional[Message]:
        if request.end_height < request.start_height or request.end_height - request.start_height > 32:
            reject = RejectBlocks(request.start_height, request.end_height)
            msg: Message = make_msg(ProtocolMessageTypes.reject_blocks, reject)
            return msg
        for i in range(request.start_height, request.end_height + 1):
            if not self.full_node.blockchain.contains_height(uint32(i)):
                reject = RejectBlocks(request.start_height, request.end_height)
                msg = make_msg(ProtocolMessageTypes.reject_blocks, reject)
                return msg

        if not request.include_transaction_block:
            blocks: List[FullBlock] = []
            for i in range(request.start_height, request.end_height + 1):
                header_hash_i: Optional[bytes32] = self.full_node.blockchain.height_to_hash(uint32(i))
                if header_hash_i is None:
                    reject = RejectBlocks(request.start_height, request.end_height)
                    return make_msg(ProtocolMessageTypes.reject_blocks, reject)

                block: Optional[FullBlock] = await self.full_node.block_store.get_full_block(header_hash_i)
                if block is None:
                    reject = RejectBlocks(request.start_height, request.end_height)
                    return make_msg(ProtocolMessageTypes.reject_blocks, reject)
                block = dataclasses.replace(block, transactions_generator=None)
                blocks.append(block)
            msg = make_msg(
                ProtocolMessageTypes.respond_blocks,
                full_node_protocol.RespondBlocks(request.start_height, request.end_height, blocks),
            )
        else:
            blocks_bytes: List[bytes] = []
            for i in range(request.start_height, request.end_height + 1):
                header_hash_i = self.full_node.blockchain.height_to_hash(uint32(i))
                if header_hash_i is None:
                    reject = RejectBlocks(request.start_height, request.end_height)
                    return make_msg(ProtocolMessageTypes.reject_blocks, reject)
                block_bytes: Optional[bytes] = await self.full_node.block_store.get_full_block_bytes(header_hash_i)
                if block_bytes is None:
                    reject = RejectBlocks(request.start_height, request.end_height)
                    msg = make_msg(ProtocolMessageTypes.reject_blocks, reject)
                    return msg

                blocks_bytes.append(block_bytes)

            respond_blocks_manually_streamed: bytes = (
                bytes(uint32(request.start_height))
                + bytes(uint32(request.end_height))
                + len(blocks_bytes).to_bytes(4, "big", signed=False)
            )
            for block_bytes in blocks_bytes:
                respond_blocks_manually_streamed += block_bytes
            msg = make_msg(ProtocolMessageTypes.respond_blocks, respond_blocks_manually_streamed)

        return msg

    @api_request
    async def reject_block(self, request: full_node_protocol.RejectBlock) -> None:
        self.log.debug(f"reject_block {request.height}")

    @api_request
    async def reject_blocks(self, request: full_node_protocol.RejectBlocks) -> None:
        self.log.debug(f"reject_blocks {request.start_height} {request.end_height}")

    @api_request
    async def respond_blocks(self, request: full_node_protocol.RespondBlocks) -> None:
        self.log.warning("Received unsolicited/late blocks")
        return None

    @api_request
    @peer_required
    async def respond_block(
        self,
        respond_block: full_node_protocol.RespondBlock,
        peer: ws.WSChiaConnection,
    ) -> Optional[Message]:
        """
        Receive a full block from a peer full node (or ourselves).
        """

        self.log.warning(f"Received unsolicited/late block from peer {peer.get_peer_logging()}")
        return None

    @api_request
    async def new_unfinished_block(
        self, new_unfinished_block: full_node_protocol.NewUnfinishedBlock
    ) -> Optional[Message]:
        # Ignore if syncing
        if self.full_node.sync_store.get_sync_mode():
            return None
        block_hash = new_unfinished_block.unfinished_reward_hash
        if self.full_node.full_node_store.get_unfinished_block(block_hash) is not None:
            return None

        # This prevents us from downloading the same block from many peers
        if block_hash in self.full_node.full_node_store.requesting_unfinished_blocks:
            return None

        msg = make_msg(
            ProtocolMessageTypes.request_unfinished_block,
            full_node_protocol.RequestUnfinishedBlock(block_hash),
        )
        self.full_node.full_node_store.requesting_unfinished_blocks.add(block_hash)

        # However, we want to eventually download from other peers, if this peer does not respond
        # Todo: keep track of who it was
        async def eventually_clear() -> None:
            await asyncio.sleep(5)
            if block_hash in self.full_node.full_node_store.requesting_unfinished_blocks:
                self.full_node.full_node_store.requesting_unfinished_blocks.remove(block_hash)

        asyncio.create_task(eventually_clear())

        return msg

    @api_request
    @reply_type([ProtocolMessageTypes.respond_unfinished_block])
    async def request_unfinished_block(
        self, request_unfinished_block: full_node_protocol.RequestUnfinishedBlock
    ) -> Optional[Message]:
        unfinished_block: Optional[UnfinishedBlock] = self.full_node.full_node_store.get_unfinished_block(
            request_unfinished_block.unfinished_reward_hash
        )
        if unfinished_block is not None:
            msg = make_msg(
                ProtocolMessageTypes.respond_unfinished_block,
                full_node_protocol.RespondUnfinishedBlock(unfinished_block),
            )
            return msg
        return None

    @peer_required
    @api_request
    @bytes_required
    async def respond_unfinished_block(
        self,
        respond_unfinished_block: full_node_protocol.RespondUnfinishedBlock,
        peer: ws.WSChiaConnection,
        respond_unfinished_block_bytes: bytes = b"",
    ) -> Optional[Message]:
        if self.full_node.sync_store.get_sync_mode():
            return None
        await self.full_node.respond_unfinished_block(
            respond_unfinished_block, peer, block_bytes=respond_unfinished_block_bytes
        )
        return None

    @api_request
    @peer_required
    async def new_signage_point_or_end_of_sub_slot(
        self, new_sp: full_node_protocol.NewSignagePointOrEndOfSubSlot, peer: ws.WSChiaConnection
    ) -> Optional[Message]:
        # Ignore if syncing
        if self.full_node.sync_store.get_sync_mode():
            return None
        if (
            self.full_node.full_node_store.get_signage_point_by_index(
                new_sp.challenge_hash,
                new_sp.index_from_challenge,
                new_sp.last_rc_infusion,
            )
            is not None
        ):
            return None
        if self.full_node.full_node_store.have_newer_signage_point(
            new_sp.challenge_hash, new_sp.index_from_challenge, new_sp.last_rc_infusion
        ):
            return None

        if new_sp.index_from_challenge == 0 and new_sp.prev_challenge_hash is not None:
            if self.full_node.full_node_store.get_sub_slot(new_sp.prev_challenge_hash) is None:
                collected_eos = []
                challenge_hash_to_request = new_sp.challenge_hash
                last_rc = new_sp.last_rc_infusion
                num_non_empty_sub_slots_seen = 0
                for _ in range(30):
                    if num_non_empty_sub_slots_seen >= 3:
                        self.log.debug("Diverged from peer. Don't have the same blocks")
                        return None
                    # If this is an end of sub slot, and we don't have the prev, request the prev instead
                    # We want to catch up to the latest slot so we can receive signage points
                    full_node_request = full_node_protocol.RequestSignagePointOrEndOfSubSlot(
                        challenge_hash_to_request, uint8(0), last_rc
                    )
                    response = await peer.request_signage_point_or_end_of_sub_slot(full_node_request, timeout=10)
                    if not isinstance(response, full_node_protocol.RespondEndOfSubSlot):
                        self.full_node.log.debug(f"Invalid response for slot {response}")
                        return None
                    collected_eos.append(response)
                    if (
                        self.full_node.full_node_store.get_sub_slot(
                            response.end_of_slot_bundle.challenge_chain.challenge_chain_end_of_slot_vdf.challenge
                        )
                        is not None
                        or response.end_of_slot_bundle.challenge_chain.challenge_chain_end_of_slot_vdf.challenge
                        == self.full_node.constants.GENESIS_CHALLENGE
                    ):
                        for eos in reversed(collected_eos):
                            await self.respond_end_of_sub_slot(eos, peer)
                        return None
                    if (
                        response.end_of_slot_bundle.challenge_chain.challenge_chain_end_of_slot_vdf.number_of_iterations
                        != response.end_of_slot_bundle.reward_chain.end_of_slot_vdf.number_of_iterations
                    ):
                        num_non_empty_sub_slots_seen += 1
                    challenge_hash_to_request = (
                        response.end_of_slot_bundle.challenge_chain.challenge_chain_end_of_slot_vdf.challenge
                    )
                    last_rc = response.end_of_slot_bundle.reward_chain.end_of_slot_vdf.challenge
                self.full_node.log.warning("Failed to catch up in sub-slots")
                return None

        if new_sp.index_from_challenge > 0:
            if (
                new_sp.challenge_hash != self.full_node.constants.GENESIS_CHALLENGE
                and self.full_node.full_node_store.get_sub_slot(new_sp.challenge_hash) is None
            ):
                # If this is a normal signage point,, and we don't have the end of sub slot, request the end of sub slot
                full_node_request = full_node_protocol.RequestSignagePointOrEndOfSubSlot(
                    new_sp.challenge_hash, uint8(0), new_sp.last_rc_infusion
                )
                return make_msg(ProtocolMessageTypes.request_signage_point_or_end_of_sub_slot, full_node_request)

        # Otherwise (we have the prev or the end of sub slot), request it normally
        full_node_request = full_node_protocol.RequestSignagePointOrEndOfSubSlot(
            new_sp.challenge_hash, new_sp.index_from_challenge, new_sp.last_rc_infusion
        )

        return make_msg(ProtocolMessageTypes.request_signage_point_or_end_of_sub_slot, full_node_request)

    @api_request
    @reply_type([ProtocolMessageTypes.respond_signage_point, ProtocolMessageTypes.respond_end_of_sub_slot])
    async def request_signage_point_or_end_of_sub_slot(
        self, request: full_node_protocol.RequestSignagePointOrEndOfSubSlot
    ) -> Optional[Message]:

        if request.index_from_challenge == 0:
            sub_slot: Optional[Tuple[EndOfSubSlotBundle, int, uint128]] = self.full_node.full_node_store.get_sub_slot(
                request.challenge_hash
            )
            if sub_slot is not None:
                return make_msg(
                    ProtocolMessageTypes.respond_end_of_sub_slot,
                    full_node_protocol.RespondEndOfSubSlot(sub_slot[0]),
                )
        else:
            if self.full_node.full_node_store.get_sub_slot(request.challenge_hash) is None:
                if request.challenge_hash != self.full_node.constants.GENESIS_CHALLENGE:
                    self.log.info(f"Don't have challenge hash {request.challenge_hash}")

            sp: Optional[SignagePoint] = self.full_node.full_node_store.get_signage_point_by_index(
                request.challenge_hash,
                request.index_from_challenge,
                request.last_rc_infusion,
            )
            if sp is not None:
                assert (
                    sp.cc_vdf is not None
                    and sp.cc_proof is not None
                    and sp.rc_vdf is not None
                    and sp.rc_proof is not None
                )
                full_node_response = full_node_protocol.RespondSignagePoint(
                    request.index_from_challenge,
                    sp.cc_vdf,
                    sp.cc_proof,
                    sp.rc_vdf,
                    sp.rc_proof,
                )
                return make_msg(ProtocolMessageTypes.respond_signage_point, full_node_response)
            else:
                self.log.info(f"Don't have signage point {request}")
        return None

    @peer_required
    @api_request
    async def respond_signage_point(
        self, request: full_node_protocol.RespondSignagePoint, peer: ws.WSChiaConnection
    ) -> Optional[Message]:
        if self.full_node.sync_store.get_sync_mode():
            return None
        async with self.full_node.timelord_lock:
            # Already have signage point

            if self.full_node.full_node_store.have_newer_signage_point(
                request.challenge_chain_vdf.challenge,
                request.index_from_challenge,
                request.reward_chain_vdf.challenge,
            ):
                return None
            existing_sp = self.full_node.full_node_store.get_signage_point(
                request.challenge_chain_vdf.output.get_hash()
            )
            if existing_sp is not None and existing_sp.rc_vdf == request.reward_chain_vdf:
                return None
            peak = self.full_node.blockchain.get_peak()
            if peak is not None and peak.height > self.full_node.constants.MAX_SUB_SLOT_BLOCKS:

                next_sub_slot_iters = self.full_node.blockchain.get_next_slot_iters(peak.header_hash, True)
                sub_slots_for_peak = await self.full_node.blockchain.get_sp_and_ip_sub_slots(peak.header_hash)
                assert sub_slots_for_peak is not None
                ip_sub_slot: Optional[EndOfSubSlotBundle] = sub_slots_for_peak[1]
            else:
                sub_slot_iters = self.full_node.constants.SUB_SLOT_ITERS_STARTING
                next_sub_slot_iters = sub_slot_iters
                ip_sub_slot = None

            added = self.full_node.full_node_store.new_signage_point(
                request.index_from_challenge,
                self.full_node.blockchain,
                self.full_node.blockchain.get_peak(),
                next_sub_slot_iters,
                SignagePoint(
                    request.challenge_chain_vdf,
                    request.challenge_chain_proof,
                    request.reward_chain_vdf,
                    request.reward_chain_proof,
                ),
            )

            if added:
                await self.full_node.signage_point_post_processing(request, peer, ip_sub_slot)
            else:
                self.log.debug(
                    f"Signage point {request.index_from_challenge} not added, CC challenge: "
                    f"{request.challenge_chain_vdf.challenge}, RC challenge: {request.reward_chain_vdf.challenge}"
                )

            return None

    @peer_required
    @api_request
    async def respond_end_of_sub_slot(
        self, request: full_node_protocol.RespondEndOfSubSlot, peer: ws.WSChiaConnection
    ) -> Optional[Message]:
        if self.full_node.sync_store.get_sync_mode():
            return None
        msg, _ = await self.full_node.respond_end_of_sub_slot(request, peer)
        return msg

    @peer_required
    @api_request
    async def request_mempool_transactions(
        self,
        request: full_node_protocol.RequestMempoolTransactions,
        peer: ws.WSChiaConnection,
    ) -> Optional[Message]:
        received_filter = PyBIP158(bytearray(request.filter))

        items: List[MempoolItem] = await self.full_node.mempool_manager.get_items_not_in_filter(received_filter)

        for item in items:
            transaction = full_node_protocol.RespondTransaction(item.spend_bundle)
            msg = make_msg(ProtocolMessageTypes.respond_transaction, transaction)
            await peer.send_message(msg)
        return None

    # FARMER PROTOCOL
    @api_request
    @peer_required
    async def declare_proof_of_space(
        self, request: farmer_protocol.DeclareProofOfSpace, peer: ws.WSChiaConnection
    ) -> Optional[Message]:
        """
        Creates a block body and header, with the proof of space, coinbase, and fee targets provided
        by the farmer, and sends the hash of the header data back to the farmer.
        """
        if self.full_node.sync_store.get_sync_mode():
            return None

        async with self.full_node.timelord_lock:
            sp_vdfs: Optional[SignagePoint] = self.full_node.full_node_store.get_signage_point(
                request.challenge_chain_sp
            )

            if sp_vdfs is None:
                self.log.warning(f"Received proof of space for an unknown signage point {request.challenge_chain_sp}")
                return None
            if request.signage_point_index > 0:
                assert sp_vdfs.rc_vdf is not None
                if sp_vdfs.rc_vdf.output.get_hash() != request.reward_chain_sp:
                    self.log.debug(
                        f"Received proof of space for a potentially old signage point {request.challenge_chain_sp}. "
                        f"Current sp: {sp_vdfs.rc_vdf.output.get_hash()}"
                    )
                    return None

            if request.signage_point_index == 0:
                cc_challenge_hash: bytes32 = request.challenge_chain_sp
            else:
                assert sp_vdfs.cc_vdf is not None
                cc_challenge_hash = sp_vdfs.cc_vdf.challenge

            pos_sub_slot: Optional[Tuple[EndOfSubSlotBundle, int, uint128]] = None
            if request.challenge_hash != self.full_node.constants.GENESIS_CHALLENGE:
                # Checks that the proof of space is a response to a recent challenge and valid SP
                pos_sub_slot = self.full_node.full_node_store.get_sub_slot(cc_challenge_hash)
                if pos_sub_slot is None:
                    self.log.warning(f"Received proof of space for an unknown sub slot: {request}")
                    return None
                total_iters_pos_slot: uint128 = pos_sub_slot[2]
            else:
                total_iters_pos_slot = uint128(0)
            assert cc_challenge_hash == request.challenge_hash

            # Now we know that the proof of space has a signage point either:
            # 1. In the previous sub-slot of the peak (overflow)
            # 2. In the same sub-slot as the peak
            # 3. In a future sub-slot that we already know of

            # Checks that the proof of space is valid
            quality_string: Optional[bytes32] = request.proof_of_space.verify_and_get_quality_string(
                self.full_node.constants, cc_challenge_hash, request.challenge_chain_sp
            )
            assert quality_string is not None and len(quality_string) == 32

            # Grab best transactions from Mempool for given tip target
            aggregate_signature: G2Element = G2Element()
            block_generator: Optional[BlockGenerator] = None
            additions: Optional[List[Coin]] = []
            removals: Optional[List[Coin]] = []
            async with self.full_node._blockchain_lock_high_priority:
                peak: Optional[BlockRecord] = self.full_node.blockchain.get_peak()
                if peak is not None:
                    # Finds the last transaction block before this one
                    curr_l_tb: BlockRecord = peak
                    while not curr_l_tb.is_transaction_block:
                        curr_l_tb = self.full_node.blockchain.block_record(curr_l_tb.prev_hash)
                    try:
                        mempool_bundle = await self.full_node.mempool_manager.create_bundle_from_mempool(
                            curr_l_tb.header_hash
                        )
                    except Exception as e:
                        self.log.error(f"Traceback: {traceback.format_exc()}")
                        self.full_node.log.error(f"Error making spend bundle {e} peak: {peak}")
                        mempool_bundle = None
                    if mempool_bundle is not None:
                        spend_bundle = mempool_bundle[0]
                        additions = mempool_bundle[1]
                        removals = mempool_bundle[2]
                        self.full_node.log.info(f"Add rem: {len(additions)} {len(removals)}")
                        aggregate_signature = spend_bundle.aggregated_signature
                        if self.full_node.full_node_store.previous_generator is not None:
                            self.log.info(
                                f"Using previous generator for height "
                                f"{self.full_node.full_node_store.previous_generator}"
                            )
                            block_generator = best_solution_generator_from_template(
                                self.full_node.full_node_store.previous_generator, spend_bundle
                            )
                        else:
                            block_generator = simple_solution_generator(spend_bundle)

            def get_plot_sig(to_sign: bytes32, _extra: G1Element) -> G2Element:
                if to_sign == request.challenge_chain_sp:
                    return request.challenge_chain_sp_signature
                elif to_sign == request.reward_chain_sp:
                    return request.reward_chain_sp_signature
                return G2Element()

            def get_pool_sig(_1: PoolTarget, _2: Optional[G1Element]) -> Optional[G2Element]:
                return request.pool_signature

            prev_b: Optional[BlockRecord] = peak

            # Finds the previous block from the signage point, ensuring that the reward chain VDF is correct
            if prev_b is not None:
                if request.signage_point_index == 0:
                    if pos_sub_slot is None:
                        self.log.warning("Pos sub slot is None")
                        return None
                    rc_challenge = pos_sub_slot[0].reward_chain.end_of_slot_vdf.challenge
                else:
                    assert sp_vdfs.rc_vdf is not None
                    rc_challenge = sp_vdfs.rc_vdf.challenge

                # Backtrack through empty sub-slots
                for eos, _, _ in reversed(self.full_node.full_node_store.finished_sub_slots):
                    if eos is not None and eos.reward_chain.get_hash() == rc_challenge:
                        rc_challenge = eos.reward_chain.end_of_slot_vdf.challenge

                found = False
                attempts = 0
                while prev_b is not None and attempts < 10:
                    if prev_b.reward_infusion_new_challenge == rc_challenge:
                        found = True
                        break
                    if prev_b.finished_reward_slot_hashes is not None and len(prev_b.finished_reward_slot_hashes) > 0:
                        if prev_b.finished_reward_slot_hashes[-1] == rc_challenge:
                            # This block includes a sub-slot which is where our SP vdf starts. Go back one more
                            # to find the prev block
                            prev_b = self.full_node.blockchain.try_block_record(prev_b.prev_hash)
                            found = True
                            break
                    prev_b = self.full_node.blockchain.try_block_record(prev_b.prev_hash)
                    attempts += 1
                if not found:
                    self.log.warning("Did not find a previous block with the correct reward chain hash")
                    return None

            try:
                finished_sub_slots: Optional[
                    List[EndOfSubSlotBundle]
                ] = self.full_node.full_node_store.get_finished_sub_slots(
                    self.full_node.blockchain, prev_b, cc_challenge_hash
                )
                if finished_sub_slots is None:
                    return None

                if (
                    len(finished_sub_slots) > 0
                    and pos_sub_slot is not None
                    and finished_sub_slots[-1] != pos_sub_slot[0]
                ):
                    self.log.error("Have different sub-slots than is required to farm this block")
                    return None
            except ValueError as e:
                self.log.warning(f"Value Error: {e}")
                return None
            if prev_b is None:
                pool_target = PoolTarget(
                    self.full_node.constants.GENESIS_PRE_FARM_POOL_PUZZLE_HASH,
                    uint32(0),
                )
                farmer_ph = self.full_node.constants.GENESIS_PRE_FARM_FARMER_PUZZLE_HASH
            else:
                farmer_ph = request.farmer_puzzle_hash
                if request.proof_of_space.pool_contract_puzzle_hash is not None:
                    pool_target = PoolTarget(request.proof_of_space.pool_contract_puzzle_hash, uint32(0))
                else:
                    assert request.pool_target is not None
                    pool_target = request.pool_target

            if peak is None or peak.height <= self.full_node.constants.MAX_SUB_SLOT_BLOCKS:
                difficulty = self.full_node.constants.DIFFICULTY_STARTING
                sub_slot_iters = self.full_node.constants.SUB_SLOT_ITERS_STARTING
            else:
                difficulty = uint64(peak.weight - self.full_node.blockchain.block_record(peak.prev_hash).weight)
                sub_slot_iters = peak.sub_slot_iters
                for sub_slot in finished_sub_slots:
                    if sub_slot.challenge_chain.new_difficulty is not None:
                        difficulty = sub_slot.challenge_chain.new_difficulty
                    if sub_slot.challenge_chain.new_sub_slot_iters is not None:
                        sub_slot_iters = sub_slot.challenge_chain.new_sub_slot_iters

            required_iters: uint64 = calculate_iterations_quality(
                self.full_node.constants.DIFFICULTY_CONSTANT_FACTOR,
                quality_string,
                request.proof_of_space.size,
                difficulty,
                request.challenge_chain_sp,
            )
            sp_iters: uint64 = calculate_sp_iters(self.full_node.constants, sub_slot_iters, request.signage_point_index)
            ip_iters: uint64 = calculate_ip_iters(
                self.full_node.constants,
                sub_slot_iters,
                request.signage_point_index,
                required_iters,
            )

            # The block's timestamp must be greater than the previous transaction block's timestamp
            timestamp = uint64(int(time.time()))
            curr: Optional[BlockRecord] = prev_b
            while curr is not None and not curr.is_transaction_block and curr.height != 0:
                curr = self.full_node.blockchain.try_block_record(curr.prev_hash)
            if curr is not None:
                assert curr.timestamp is not None
                if timestamp <= curr.timestamp:
                    timestamp = uint64(int(curr.timestamp + 1))

            self.log.info("Starting to make the unfinished block")
            unfinished_block: UnfinishedBlock = create_unfinished_block(
                self.full_node.constants,
                total_iters_pos_slot,
                sub_slot_iters,
                request.signage_point_index,
                sp_iters,
                ip_iters,
                request.proof_of_space,
                cc_challenge_hash,
                farmer_ph,
                pool_target,
                get_plot_sig,
                get_pool_sig,
                sp_vdfs,
                timestamp,
                self.full_node.blockchain,
                b"",
                block_generator,
                aggregate_signature,
                additions,
                removals,
                prev_b,
                finished_sub_slots,
            )
            self.log.info("Made the unfinished block")
            if prev_b is not None:
                height: uint32 = uint32(prev_b.height + 1)
            else:
                height = uint32(0)
            self.full_node.full_node_store.add_candidate_block(quality_string, height, unfinished_block)

            foliage_sb_data_hash = unfinished_block.foliage.foliage_block_data.get_hash()
            if unfinished_block.is_transaction_block():
                foliage_transaction_block_hash = unfinished_block.foliage.foliage_transaction_block_hash
            else:
                foliage_transaction_block_hash = bytes32([0] * 32)
            assert foliage_transaction_block_hash is not None

            message = farmer_protocol.RequestSignedValues(
                quality_string,
                foliage_sb_data_hash,
                foliage_transaction_block_hash,
            )
            await peer.send_message(make_msg(ProtocolMessageTypes.request_signed_values, message))

            # Adds backup in case the first one fails
            if unfinished_block.is_transaction_block() and unfinished_block.transactions_generator is not None:
                unfinished_block_backup = create_unfinished_block(
                    self.full_node.constants,
                    total_iters_pos_slot,
                    sub_slot_iters,
                    request.signage_point_index,
                    sp_iters,
                    ip_iters,
                    request.proof_of_space,
                    cc_challenge_hash,
                    farmer_ph,
                    pool_target,
                    get_plot_sig,
                    get_pool_sig,
                    sp_vdfs,
                    timestamp,
                    self.full_node.blockchain,
                    b"",
                    None,
                    G2Element(),
                    None,
                    None,
                    prev_b,
                    finished_sub_slots,
                )

                self.full_node.full_node_store.add_candidate_block(
                    quality_string, height, unfinished_block_backup, backup=True
                )
        return None

    @api_request
    @peer_required
    async def signed_values(
        self, farmer_request: farmer_protocol.SignedValues, peer: ws.WSChiaConnection
    ) -> Optional[Message]:
        """
        Signature of header hash, by the harvester. This is enough to create an unfinished
        block, which only needs a Proof of Time to be finished. If the signature is valid,
        we call the unfinished_block routine.
        """
        candidate_tuple: Optional[Tuple[uint32, UnfinishedBlock]] = self.full_node.full_node_store.get_candidate_block(
            farmer_request.quality_string
        )

        if candidate_tuple is None:
            self.log.warning(f"Quality string {farmer_request.quality_string} not found in database")
            return None
        height, candidate = candidate_tuple

        if not AugSchemeMPL.verify(
            candidate.reward_chain_block.proof_of_space.plot_public_key,
            candidate.foliage.foliage_block_data.get_hash(),
            farmer_request.foliage_block_data_signature,
        ):
            self.log.warning("Signature not valid. There might be a collision in plots. Ignore this during tests.")
            return None

        fsb2 = dataclasses.replace(
            candidate.foliage,
            foliage_block_data_signature=farmer_request.foliage_block_data_signature,
        )
        if candidate.is_transaction_block():
            fsb2 = dataclasses.replace(
                fsb2, foliage_transaction_block_signature=farmer_request.foliage_transaction_block_signature
            )

        new_candidate = dataclasses.replace(candidate, foliage=fsb2)
        if not self.full_node.has_valid_pool_sig(new_candidate):
            self.log.warning("Trying to make a pre-farm block but height is not 0")
            return None

        # Propagate to ourselves (which validates and does further propagations)
        request = full_node_protocol.RespondUnfinishedBlock(new_candidate)
        try:
            await self.full_node.respond_unfinished_block(request, None, True)
        except Exception as e:
            # If we have an error with this block, try making an empty block
            self.full_node.log.error(f"Error farming block {e} {request}")
            candidate_tuple = self.full_node.full_node_store.get_candidate_block(
                farmer_request.quality_string, backup=True
            )
            if candidate_tuple is not None:
                height, unfinished_block = candidate_tuple
                self.full_node.full_node_store.add_candidate_block(
                    farmer_request.quality_string, height, unfinished_block, False
                )
                # All unfinished blocks that we create will have the foliage transaction block and hash
                assert unfinished_block.foliage.foliage_transaction_block_hash is not None
                message = farmer_protocol.RequestSignedValues(
                    farmer_request.quality_string,
                    unfinished_block.foliage.foliage_block_data.get_hash(),
                    unfinished_block.foliage.foliage_transaction_block_hash,
                )
                await peer.send_message(make_msg(ProtocolMessageTypes.request_signed_values, message))
        return None

    # TIMELORD PROTOCOL
    @peer_required
    @api_request
    async def new_infusion_point_vdf(
        self, request: timelord_protocol.NewInfusionPointVDF, peer: ws.WSChiaConnection
    ) -> Optional[Message]:
        if self.full_node.sync_store.get_sync_mode():
            return None
        # Lookup unfinished blocks
        async with self.full_node.timelord_lock:
            return await self.full_node.new_infusion_point_vdf(request, peer)

    @peer_required
    @api_request
    async def new_signage_point_vdf(
        self, request: timelord_protocol.NewSignagePointVDF, peer: ws.WSChiaConnection
    ) -> None:
        if self.full_node.sync_store.get_sync_mode():
            return None

        full_node_message = full_node_protocol.RespondSignagePoint(
            request.index_from_challenge,
            request.challenge_chain_sp_vdf,
            request.challenge_chain_sp_proof,
            request.reward_chain_sp_vdf,
            request.reward_chain_sp_proof,
        )
        await self.respond_signage_point(full_node_message, peer)

    @peer_required
    @api_request
    async def new_end_of_sub_slot_vdf(
        self, request: timelord_protocol.NewEndOfSubSlotVDF, peer: ws.WSChiaConnection
    ) -> Optional[Message]:
        if self.full_node.sync_store.get_sync_mode():
            return None
        if (
            self.full_node.full_node_store.get_sub_slot(request.end_of_sub_slot_bundle.challenge_chain.get_hash())
            is not None
        ):
            return None
        # Calls our own internal message to handle the end of sub slot, and potentially broadcasts to other peers.
        full_node_message = full_node_protocol.RespondEndOfSubSlot(request.end_of_sub_slot_bundle)
        msg, added = await self.full_node.respond_end_of_sub_slot(full_node_message, peer)
        if not added:
            self.log.error(
                f"Was not able to add end of sub-slot: "
                f"{request.end_of_sub_slot_bundle.challenge_chain.challenge_chain_end_of_slot_vdf.challenge}. "
                f"Re-sending new-peak to timelord"
            )
            await self.full_node.send_peak_to_timelords(peer=peer)
            return None
        else:
            return msg

    @api_request
    async def request_block_header(self, request: wallet_protocol.RequestBlockHeader) -> Optional[Message]:
        header_hash = self.full_node.blockchain.height_to_hash(request.height)
        if header_hash is None:
            msg = make_msg(ProtocolMessageTypes.reject_header_request, RejectHeaderRequest(request.height))
            return msg
        block: Optional[FullBlock] = await self.full_node.block_store.get_full_block(header_hash)
        if block is None:
            return None

        tx_removals: List[bytes32] = []
        tx_additions: List[Coin] = []

        if block.transactions_generator is not None:

            block_generator: Optional[BlockGenerator] = await self.full_node.blockchain.get_block_generator(block)
            # get_block_generator() returns None in case the block we specify
            # does not have a generator (i.e. is not a transaction block).
            # in this case we've already made sure `block` does have a
            # transactions_generator, so the block_generator should always be set
            assert block_generator is not None, "failed to get block_generator for tx-block"

            npc_result = await asyncio.get_running_loop().run_in_executor(
                self.executor,
                functools.partial(
                    get_name_puzzle_conditions,
                    block_generator,
                    self.full_node.constants.MAX_BLOCK_COST_CLVM,
                    cost_per_byte=self.full_node.constants.COST_PER_BYTE,
                    mempool_mode=False,
                ),
            )

            tx_removals, tx_additions = tx_removals_and_additions(npc_result.conds)
        header_block = get_block_header(block, tx_additions, tx_removals)
        msg = make_msg(
            ProtocolMessageTypes.respond_block_header,
            wallet_protocol.RespondBlockHeader(header_block),
        )
        return msg

    @api_request
    async def request_additions(self, request: wallet_protocol.RequestAdditions) -> Optional[Message]:
        if request.header_hash is None:
            header_hash: Optional[bytes32] = self.full_node.blockchain.height_to_hash(request.height)
        else:
            header_hash = request.header_hash
        if header_hash is None:
            raise ValueError(f"Block at height {request.height} not found")

        # Note: this might return bad data if there is a reorg in this time
        additions = await self.full_node.coin_store.get_coins_added_at_height(request.height)

        if self.full_node.blockchain.height_to_hash(request.height) != header_hash:
            raise ValueError(f"Block {header_hash} no longer in chain, or invalid header_hash")

        puzzlehash_coins_map: Dict[bytes32, List[Coin]] = {}
        for coin_record in additions:
            if coin_record.coin.puzzle_hash in puzzlehash_coins_map:
                puzzlehash_coins_map[coin_record.coin.puzzle_hash].append(coin_record.coin)
            else:
                puzzlehash_coins_map[coin_record.coin.puzzle_hash] = [coin_record.coin]

        coins_map: List[Tuple[bytes32, List[Coin]]] = []
        proofs_map: List[Tuple[bytes32, bytes, Optional[bytes]]] = []

        if request.puzzle_hashes is None:
            for puzzle_hash, coins in puzzlehash_coins_map.items():
                coins_map.append((puzzle_hash, coins))
            response = wallet_protocol.RespondAdditions(request.height, header_hash, coins_map, None)
        else:
            # Create addition Merkle set
            addition_merkle_set = MerkleSet()
            # Addition Merkle set contains puzzlehash and hash of all coins with that puzzlehash
            for puzzle, coins in puzzlehash_coins_map.items():
                addition_merkle_set.add_already_hashed(puzzle)
                addition_merkle_set.add_already_hashed(hash_coin_ids([c.name() for c in coins]))

            for puzzle_hash in request.puzzle_hashes:
                # This is a proof of inclusion if it's in (result==True), or exclusion of it's not in
                result, proof = addition_merkle_set.is_included_already_hashed(puzzle_hash)
                if puzzle_hash in puzzlehash_coins_map:
                    coins_map.append((puzzle_hash, puzzlehash_coins_map[puzzle_hash]))
                    hash_coin_str = hash_coin_ids([c.name() for c in puzzlehash_coins_map[puzzle_hash]])
                    # This is a proof of inclusion of all coin ids that have this ph
                    result_2, proof_2 = addition_merkle_set.is_included_already_hashed(hash_coin_str)
                    assert result
                    assert result_2
                    proofs_map.append((puzzle_hash, proof, proof_2))
                else:
                    coins_map.append((puzzle_hash, []))
                    assert not result
                    proofs_map.append((puzzle_hash, proof, None))
            response = wallet_protocol.RespondAdditions(request.height, header_hash, coins_map, proofs_map)
        return make_msg(ProtocolMessageTypes.respond_additions, response)

    @api_request
    async def request_removals(self, request: wallet_protocol.RequestRemovals) -> Optional[Message]:
        block: Optional[FullBlock] = await self.full_node.block_store.get_full_block(request.header_hash)

        # We lock so that the coin store does not get modified
        peak_height = self.full_node.blockchain.get_peak_height()
        if (
            block is None
            or block.is_transaction_block() is False
            or block.height != request.height
            or (peak_height is not None and block.height > peak_height)
            or self.full_node.blockchain.height_to_hash(block.height) != request.header_hash
        ):
            reject = wallet_protocol.RejectRemovalsRequest(request.height, request.header_hash)
            msg = make_msg(ProtocolMessageTypes.reject_removals_request, reject)
            return msg

        assert block is not None and block.foliage_transaction_block is not None

        # Note: this might return bad data if there is a reorg in this time
        all_removals: List[CoinRecord] = await self.full_node.coin_store.get_coins_removed_at_height(block.height)

        if self.full_node.blockchain.height_to_hash(block.height) != request.header_hash:
            raise ValueError(f"Block {block.header_hash} no longer in chain")

        all_removals_dict: Dict[bytes32, Coin] = {}
        for coin_record in all_removals:
            all_removals_dict[coin_record.coin.name()] = coin_record.coin

        coins_map: List[Tuple[bytes32, Optional[Coin]]] = []
        proofs_map: List[Tuple[bytes32, bytes]] = []

        # If there are no transactions, respond with empty lists
        if block.transactions_generator is None:
            proofs: Optional[List[Tuple[bytes32, bytes]]]
            if request.coin_names is None:
                proofs = None
            else:
                proofs = []
            response = wallet_protocol.RespondRemovals(block.height, block.header_hash, [], proofs)
        elif request.coin_names is None or len(request.coin_names) == 0:
            for removed_name, removed_coin in all_removals_dict.items():
                coins_map.append((removed_name, removed_coin))
            response = wallet_protocol.RespondRemovals(block.height, block.header_hash, coins_map, None)
        else:
            assert block.transactions_generator
            removal_merkle_set = MerkleSet()
            for removed_name, removed_coin in all_removals_dict.items():
                removal_merkle_set.add_already_hashed(removed_name)
            assert removal_merkle_set.get_root() == block.foliage_transaction_block.removals_root
            for coin_name in request.coin_names:
                result, proof = removal_merkle_set.is_included_already_hashed(coin_name)
                proofs_map.append((coin_name, proof))
                if coin_name in all_removals_dict:
                    removed_coin = all_removals_dict[coin_name]
                    coins_map.append((coin_name, removed_coin))
                    assert result
                else:
                    coins_map.append((coin_name, None))
                    assert not result
            response = wallet_protocol.RespondRemovals(block.height, block.header_hash, coins_map, proofs_map)

        msg = make_msg(ProtocolMessageTypes.respond_removals, response)
        return msg

    @api_request
    async def send_transaction(
        self, request: wallet_protocol.SendTransaction, *, test: bool = False
    ) -> Optional[Message]:
        spend_name = request.transaction.name()
        if self.full_node.mempool_manager.get_spendbundle(spend_name) is not None:
            self.full_node.mempool_manager.remove_seen(spend_name)
            response = wallet_protocol.TransactionAck(spend_name, uint8(MempoolInclusionStatus.SUCCESS), None)
            return make_msg(ProtocolMessageTypes.transaction_ack, response)

        await self.full_node.transaction_queue.put(
            (0, TransactionQueueEntry(request.transaction, None, spend_name, None, test))
        )
        # Waits for the transaction to go into the mempool, times out after 45 seconds.
        status, error = None, None
        sleep_time = 0.01
        for i in range(int(45 / sleep_time)):
            await asyncio.sleep(sleep_time)
            for potential_name, potential_status, potential_error in self.full_node.transaction_responses:
                if spend_name == potential_name:
                    status = potential_status
                    error = potential_error
                    break
            if status is not None:
                break
        if status is None:
            response = wallet_protocol.TransactionAck(spend_name, uint8(MempoolInclusionStatus.PENDING), None)
        else:
            error_name = error.name if error is not None else None
            if status == MempoolInclusionStatus.SUCCESS:
                response = wallet_protocol.TransactionAck(spend_name, uint8(status.value), error_name)
            else:
                # If if failed/pending, but it previously succeeded (in mempool), this is idempotence, return SUCCESS
                if self.full_node.mempool_manager.get_spendbundle(spend_name) is not None:
                    response = wallet_protocol.TransactionAck(
                        spend_name, uint8(MempoolInclusionStatus.SUCCESS.value), None
                    )
                else:
                    response = wallet_protocol.TransactionAck(spend_name, uint8(status.value), error_name)
        return make_msg(ProtocolMessageTypes.transaction_ack, response)

    @api_request
    async def request_puzzle_solution(self, request: wallet_protocol.RequestPuzzleSolution) -> Optional[Message]:
        coin_name = request.coin_name
        height = request.height
        coin_record = await self.full_node.coin_store.get_coin_record(coin_name)
        reject = wallet_protocol.RejectPuzzleSolution(coin_name, height)
        reject_msg = make_msg(ProtocolMessageTypes.reject_puzzle_solution, reject)
        if coin_record is None or coin_record.spent_block_index != height:
            return reject_msg

        header_hash: Optional[bytes32] = self.full_node.blockchain.height_to_hash(height)
        if header_hash is None:
            return reject_msg

        block: Optional[BlockInfo] = await self.full_node.block_store.get_block_info(header_hash)

        if block is None or block.transactions_generator is None:
            return reject_msg

        block_generator: Optional[BlockGenerator] = await self.full_node.blockchain.get_block_generator(block)
        assert block_generator is not None
        error, puzzle, solution = await asyncio.get_running_loop().run_in_executor(
            self.executor, get_puzzle_and_solution_for_coin, block_generator, coin_record.coin
        )

        if error is not None:
            return reject_msg

        assert puzzle is not None
        assert solution is not None

        wrapper = PuzzleSolutionResponse(coin_name, height, puzzle, solution)
        response = wallet_protocol.RespondPuzzleSolution(wrapper)
        response_msg = make_msg(ProtocolMessageTypes.respond_puzzle_solution, response)
        return response_msg

    @api_request
    async def request_block_headers(self, request: wallet_protocol.RequestBlockHeaders) -> Optional[Message]:
        """Returns header blocks by directly streaming bytes into Message

        This method should be used instead of RequestHeaderBlocks
        """
        reject = RejectBlockHeaders(request.start_height, request.end_height)

        if request.end_height < request.start_height or request.end_height - request.start_height > 128:
            return make_msg(ProtocolMessageTypes.reject_block_headers, reject)
        if self.full_node.block_store.db_wrapper.db_version == 2:
            try:
                blocks_bytes = await self.full_node.block_store.get_block_bytes_in_range(
                    request.start_height, request.end_height
                )
            except ValueError:
                return make_msg(ProtocolMessageTypes.reject_block_headers, reject)

        else:
            height_to_hash = self.full_node.blockchain.height_to_hash
            header_hashes: List[bytes32] = []
            for i in range(request.start_height, request.end_height + 1):
                header_hash: Optional[bytes32] = height_to_hash(uint32(i))
                if header_hash is None:
                    return make_msg(ProtocolMessageTypes.reject_header_blocks, reject)
                header_hashes.append(header_hash)

            blocks_bytes = await self.full_node.block_store.get_block_bytes_by_hash(header_hashes)
        if len(blocks_bytes) != (request.end_height - request.start_height + 1):  # +1 because interval is inclusive
            return make_msg(ProtocolMessageTypes.reject_block_headers, reject)
        return_filter = request.return_filter
        header_blocks_bytes: List[bytes] = [header_block_from_block(memoryview(b), return_filter) for b in blocks_bytes]

        # we're building the RespondHeaderBlocks manually to avoid cost of
        # dynamic serialization
        # ---
        # we start building RespondBlockHeaders response (start_height, end_height)
        # and then need to define size of list object
        respond_header_blocks_manually_streamed: bytes = (
            bytes(uint32(request.start_height))
            + bytes(uint32(request.end_height))
            + len(header_blocks_bytes).to_bytes(4, "big", signed=False)
        )
        # and now stream the whole list in bytes
        respond_header_blocks_manually_streamed += b"".join(header_blocks_bytes)
        return make_msg(ProtocolMessageTypes.respond_block_headers, respond_header_blocks_manually_streamed)

    @api_request
    async def request_header_blocks(self, request: wallet_protocol.RequestHeaderBlocks) -> Optional[Message]:
        """DEPRECATED: please use RequestBlockHeaders"""
        if request.end_height < request.start_height or request.end_height - request.start_height > 32:
            return None
        height_to_hash = self.full_node.blockchain.height_to_hash
        header_hashes: List[bytes32] = []
        for i in range(request.start_height, request.end_height + 1):
            header_hash: Optional[bytes32] = height_to_hash(uint32(i))
            if header_hash is None:
                reject = RejectHeaderBlocks(request.start_height, request.end_height)
                msg = make_msg(ProtocolMessageTypes.reject_header_blocks, reject)
                return msg
            header_hashes.append(header_hash)

        blocks: List[FullBlock] = await self.full_node.block_store.get_blocks_by_hash(header_hashes)
        header_blocks = []
        for block in blocks:
            added_coins_records_coroutine = self.full_node.coin_store.get_coins_added_at_height(block.height)
            removed_coins_records_coroutine = self.full_node.coin_store.get_coins_removed_at_height(block.height)
            added_coins_records, removed_coins_records = await asyncio.gather(
                added_coins_records_coroutine, removed_coins_records_coroutine
            )
            added_coins = [record.coin for record in added_coins_records if not record.coinbase]
            removal_names = [record.coin.name() for record in removed_coins_records]
            header_block = get_block_header(block, added_coins, removal_names)
            header_blocks.append(header_block)

        msg = make_msg(
            ProtocolMessageTypes.respond_header_blocks,
            wallet_protocol.RespondHeaderBlocks(request.start_height, request.end_height, header_blocks),
        )
        return msg

    @api_request
    async def respond_compact_proof_of_time(self, request: timelord_protocol.RespondCompactProofOfTime) -> None:
        if self.full_node.sync_store.get_sync_mode():
            return None
        await self.full_node.respond_compact_proof_of_time(request)
        return None

    @execute_task
    @peer_required
    @api_request
    @bytes_required
    async def new_compact_vdf(
        self, request: full_node_protocol.NewCompactVDF, peer: ws.WSChiaConnection, request_bytes: bytes = b""
    ) -> None:
        if self.full_node.sync_store.get_sync_mode():
            return None

        if len(self.full_node.compact_vdf_sem._waiters) > 20:
            self.log.debug(f"Ignoring NewCompactVDF: {request}, _waiters")
            return None

        name = std_hash(request_bytes)
        if name in self.full_node.compact_vdf_requests:
            self.log.debug(f"Ignoring NewCompactVDF: {request}, already requested")
            return None
        self.full_node.compact_vdf_requests.add(name)

        # this semaphore will only allow a limited number of tasks call
        # new_compact_vdf() at a time, since it can be expensive
        async with self.full_node.compact_vdf_sem:
            try:
                await self.full_node.new_compact_vdf(request, peer)
            finally:
                self.full_node.compact_vdf_requests.remove(name)
        return None

    @peer_required
    @api_request
    @reply_type([ProtocolMessageTypes.respond_compact_vdf])
    async def request_compact_vdf(
        self, request: full_node_protocol.RequestCompactVDF, peer: ws.WSChiaConnection
    ) -> None:
        if self.full_node.sync_store.get_sync_mode():
            return None
        await self.full_node.request_compact_vdf(request, peer)
        return None

    @peer_required
    @api_request
    async def respond_compact_vdf(
        self, request: full_node_protocol.RespondCompactVDF, peer: ws.WSChiaConnection
    ) -> None:
        if self.full_node.sync_store.get_sync_mode():
            return None
        await self.full_node.respond_compact_vdf(request, peer)
        return None

    @peer_required
    @api_request
    async def register_interest_in_puzzle_hash(
        self, request: wallet_protocol.RegisterForPhUpdates, peer: ws.WSChiaConnection
    ) -> Message:
        if peer.peer_node_id not in self.full_node.peer_puzzle_hash:
            self.full_node.peer_puzzle_hash[peer.peer_node_id] = set()

        if peer.peer_node_id not in self.full_node.peer_sub_counter:
            self.full_node.peer_sub_counter[peer.peer_node_id] = 0

        hint_coin_ids = []
        # Add peer to the "Subscribed" dictionary
        max_items = self.full_node.config.get("max_subscribe_items", 200000)
        for puzzle_hash in request.puzzle_hashes:
            ph_hint_coins = await self.full_node.hint_store.get_coin_ids(puzzle_hash)
            hint_coin_ids.extend(ph_hint_coins)
            if puzzle_hash not in self.full_node.ph_subscriptions:
                self.full_node.ph_subscriptions[puzzle_hash] = set()
            if (
                peer.peer_node_id not in self.full_node.ph_subscriptions[puzzle_hash]
                and self.full_node.peer_sub_counter[peer.peer_node_id] < max_items
            ):
                self.full_node.ph_subscriptions[puzzle_hash].add(peer.peer_node_id)
                self.full_node.peer_puzzle_hash[peer.peer_node_id].add(puzzle_hash)
                self.full_node.peer_sub_counter[peer.peer_node_id] += 1

        # Send all coins with requested puzzle hash that have been created after the specified height
        states: List[CoinState] = await self.full_node.coin_store.get_coin_states_by_puzzle_hashes(
            include_spent_coins=True, puzzle_hashes=request.puzzle_hashes, min_height=request.min_height
        )

        if len(hint_coin_ids) > 0:
            hint_states = await self.full_node.coin_store.get_coin_states_by_ids(
                include_spent_coins=True, coin_ids=hint_coin_ids, min_height=request.min_height
            )
            states.extend(hint_states)

        response = wallet_protocol.RespondToPhUpdates(request.puzzle_hashes, request.min_height, states)
        msg = make_msg(ProtocolMessageTypes.respond_to_ph_update, response)
        return msg

    @peer_required
    @api_request
    async def register_interest_in_coin(
        self, request: wallet_protocol.RegisterForCoinUpdates, peer: ws.WSChiaConnection
    ) -> Message:
        if peer.peer_node_id not in self.full_node.peer_coin_ids:
            self.full_node.peer_coin_ids[peer.peer_node_id] = set()

        if peer.peer_node_id not in self.full_node.peer_sub_counter:
            self.full_node.peer_sub_counter[peer.peer_node_id] = 0
        max_items = self.full_node.config.get("max_subscribe_items", 200000)
        for coin_id in request.coin_ids:
            if coin_id not in self.full_node.coin_subscriptions:
                self.full_node.coin_subscriptions[coin_id] = set()
            if (
                peer.peer_node_id not in self.full_node.coin_subscriptions[coin_id]
                and self.full_node.peer_sub_counter[peer.peer_node_id] < max_items
            ):
                self.full_node.coin_subscriptions[coin_id].add(peer.peer_node_id)
                self.full_node.peer_coin_ids[peer.peer_node_id].add(coin_id)
                self.full_node.peer_sub_counter[peer.peer_node_id] += 1

        states: List[CoinState] = await self.full_node.coin_store.get_coin_states_by_ids(
            include_spent_coins=True, coin_ids=request.coin_ids, min_height=request.min_height
        )

        response = wallet_protocol.RespondToCoinUpdates(request.coin_ids, request.min_height, states)
        msg = make_msg(ProtocolMessageTypes.respond_to_coin_update, response)
        return msg

    @api_request
    async def request_children(self, request: wallet_protocol.RequestChildren) -> Optional[Message]:
        coin_records: List[CoinRecord] = await self.full_node.coin_store.get_coin_records_by_parent_ids(
            True, [request.coin_name]
        )
        states = [record.coin_state for record in coin_records]
        response = wallet_protocol.RespondChildren(states)
        msg = make_msg(ProtocolMessageTypes.respond_children, response)
        return msg

    @api_request
    async def request_ses_hashes(self, request: wallet_protocol.RequestSESInfo) -> Message:
        """Returns the start and end height of a sub-epoch for the height specified in request"""

        ses_height = self.full_node.blockchain.get_ses_heights()
        start_height = request.start_height
        end_height = request.end_height
        ses_hash_heights = []
        ses_reward_hashes = []

        for idx, ses_start_height in enumerate(ses_height):
            if idx == len(ses_height) - 1:
                break

            next_ses_height = ses_height[idx + 1]
            # start_ses_hash
            if ses_start_height <= start_height < next_ses_height:
                ses_hash_heights.append([ses_start_height, next_ses_height])
                ses: SubEpochSummary = self.full_node.blockchain.get_ses(ses_start_height)
                ses_reward_hashes.append(ses.reward_chain_hash)
                if ses_start_height < end_height < next_ses_height:
                    break
                else:
                    if idx == len(ses_height) - 2:
                        break
                    # else add extra ses as request start <-> end spans two ses
                    next_next_height = ses_height[idx + 2]
                    ses_hash_heights.append([next_ses_height, next_next_height])
                    nex_ses: SubEpochSummary = self.full_node.blockchain.get_ses(next_ses_height)
                    ses_reward_hashes.append(nex_ses.reward_chain_hash)
                    break

        response = RespondSESInfo(ses_reward_hashes, ses_hash_heights)
        msg = make_msg(ProtocolMessageTypes.respond_ses_hashes, response)
        return msg

    @api_request
    async def request_fee_estimates(self, request: wallet_protocol.RequestFeeEstimates):
        # TODO: uint64 -> Timestamp
        def get_fee_estimates(est: FeeEstimatorInterface, req_times: List[uint64]) -> List[FeeEstimate]:
            now = datetime.now(timezone.utc)
            utc_time = now.replace(tzinfo=timezone.utc)
            utc_now = int(utc_time.timestamp())
            deltas = [max(0, req_ts - utc_now) for req_ts in req_times]
            fees = [est.estimate_fee(cost=1, time_delta_seconds=d) for d in deltas]
            return [FeeEstimate(None, req_ts, fee) for req_ts, fee in zip(req_times, fees)]

        fee_estimates: List[FeeEstimate] = get_fee_estimates(
             self.full_node.mempool_manager.mempool.fee_estimator, request.time_targets
        )
        response = RespondFeeEstimates(FeeEstimates(error=None, estimates=fee_estimates))
        msg = make_msg(ProtocolMessageTypes.respond_fee_estimates, response)
        return msg<|MERGE_RESOLUTION|>--- conflicted
+++ resolved
@@ -3,11 +3,8 @@
 import logging
 import time
 import traceback
-<<<<<<< HEAD
 import functools
-=======
 from datetime import datetime, timezone
->>>>>>> ccec0d27
 from secrets import token_bytes
 from typing import Dict, List, Optional, Tuple, Set
 
@@ -1614,7 +1611,7 @@
             return [FeeEstimate(None, req_ts, fee) for req_ts, fee in zip(req_times, fees)]
 
         fee_estimates: List[FeeEstimate] = get_fee_estimates(
-             self.full_node.mempool_manager.mempool.fee_estimator, request.time_targets
+            self.full_node.mempool_manager.mempool.fee_estimator, request.time_targets
         )
         response = RespondFeeEstimates(FeeEstimates(error=None, estimates=fee_estimates))
         msg = make_msg(ProtocolMessageTypes.respond_fee_estimates, response)
