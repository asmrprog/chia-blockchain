from __future__ import annotations

import asyncio
import collections
import logging
import time
from concurrent.futures import Executor
from concurrent.futures.process import ProcessPoolExecutor
from multiprocessing.context import BaseContext
from typing import Awaitable, Callable, Dict, List, Optional, Set, Tuple

from blspy import GTElement
from chiabip158 import PyBIP158

from chia.consensus.block_record import BlockRecord
from chia.consensus.constants import ConsensusConstants
from chia.consensus.cost_calculator import NPCResult
from chia.full_node.bundle_tools import simple_solution_generator
from chia.full_node.fee_estimation import FeeBlockInfo, FeeMempoolInfo
from chia.full_node.mempool import Mempool
from chia.full_node.mempool_check_conditions import get_name_puzzle_conditions, mempool_check_time_locks
from chia.full_node.pending_tx_cache import PendingTxCache
from chia.types.blockchain_format.coin import Coin
from chia.types.blockchain_format.sized_bytes import bytes32
from chia.types.borderlands import CoinID, PublicKeyBytes, bytes_to_CoinID, bytes_to_PublicKeyBytes
from chia.types.clvm_cost import CLVMCost
from chia.types.coin_record import CoinRecord
from chia.types.fee_rate import FeeRate
from chia.types.mempool_inclusion_status import MempoolInclusionStatus
from chia.types.mempool_item import MempoolItem
from chia.types.spend_bundle import SpendBundle
from chia.util import cached_bls
from chia.util.cached_bls import LOCAL_CACHE
from chia.util.condition_tools import pkm_pairs
from chia.util.errors import Err, ValidationError
from chia.util.generator_tools import additions_for_npc
from chia.util.inline_executor import InlineExecutor
from chia.util.ints import uint32, uint64
from chia.util.lru_cache import LRUCache
from chia.util.setproctitle import getproctitle, setproctitle

log = logging.getLogger(__name__)


def validate_clvm_and_signature(
    spend_bundle_bytes: bytes, max_cost: int, cost_per_byte: int, additional_data: bytes
) -> Tuple[Optional[Err], bytes, Dict[bytes32, bytes]]:
    """
    Validates CLVM and aggregate signature for a spendbundle. This is meant to be called under a ProcessPoolExecutor
    in order to validate the heavy parts of a transaction in a different thread. Returns an optional error,
    the NPCResult and a cache of the new pairings validated (if not error)
    """
    try:
        bundle: SpendBundle = SpendBundle.from_bytes(spend_bundle_bytes)
        program = simple_solution_generator(bundle)
        # npc contains names of the coins removed, puzzle_hashes and their spend conditions
        result: NPCResult = get_name_puzzle_conditions(
            program, max_cost, cost_per_byte=cost_per_byte, mempool_mode=True
        )

        if result.error is not None:
            return Err(result.error), b"", {}

        pks: List[PublicKeyBytes] = []
        msgs: List[bytes] = []
        assert result.conds is not None
        pks, msgs = pkm_pairs(result.conds, additional_data)
        pks = [bytes_to_PublicKeyBytes(pk) for pk in pks]

        # Verify aggregated signature
        cache: LRUCache[bytes32, GTElement] = LRUCache(10000)
        if not cached_bls.aggregate_verify(pks, msgs, bundle.aggregated_signature, True, cache):
            return Err.BAD_AGGREGATE_SIGNATURE, b"", {}
        new_cache_entries: Dict[bytes32, bytes] = {}
        for k, v in cache.cache.items():
            new_cache_entries[k] = bytes(v)
    except ValidationError as e:
        return e.code, b"", {}
    except Exception:
        return Err.UNKNOWN, b"", {}

    return None, bytes(result), new_cache_entries


class MempoolManager:
    pool: Executor

    def __init__(
        self,
        get_coin_record: Callable[[CoinID], Awaitable[Optional[CoinRecord]]],
        consensus_constants: ConsensusConstants,
        multiprocessing_context: Optional[BaseContext] = None,
        *,
        single_threaded: bool = False,
    ):
        self.constants: ConsensusConstants = consensus_constants

        # Keep track of seen spend_bundles
        self.seen_bundle_hashes: Dict[bytes32, bytes32] = {}

        self.get_coin_record = get_coin_record

        # The fee per cost must be above this amount to consider the fee "nonzero", and thus able to kick out other
        # transactions. This prevents spam. This is equivalent to 0.055 XCH per block, or about 0.00005 XCH for two
        # spends.
        self.nonzero_fee_minimum_fpc = 5

        self.limit_factor = 0.5
        self.mempool_max_total_cost = int(self.constants.MAX_BLOCK_COST_CLVM * self.constants.MEMPOOL_BLOCK_BUFFER)

        # Transactions that were unable to enter mempool, used for retry. (they were invalid)
        self.potential_cache = PendingTxCache(self.constants.MAX_BLOCK_COST_CLVM * 1)
        self.seen_cache_size = 10000
        if single_threaded:
            self.pool = InlineExecutor()
        else:
            self.pool = ProcessPoolExecutor(
                max_workers=2,
                mp_context=multiprocessing_context,
                initializer=setproctitle,
                initargs=(f"{getproctitle()}_worker",),
            )

        # The mempool will correspond to a certain peak
        self.peak: Optional[BlockRecord] = None
        self.mempool: Mempool = Mempool(
            self.mempool_max_total_cost,
            uint64(self.nonzero_fee_minimum_fpc),
            uint64(self.constants.MAX_BLOCK_COST_CLVM),
        )

    def shut_down(self) -> None:
        self.pool.shutdown(wait=True)

    async def create_bundle_from_mempool(
        self,
        last_tb_header_hash: bytes32,
        item_inclusion_filter: Optional[Callable[[MempoolManager, MempoolItem], bool]] = None,
    ) -> Optional[Tuple[SpendBundle, List[Coin], List[Coin]]]:
        """
        Returns aggregated spendbundle that can be used for creating new block,
        additions and removals in that spend_bundle
        """
        if self.peak is None or self.peak.header_hash != last_tb_header_hash:
            return None

        if item_inclusion_filter is None:

            def always(mm: MempoolManager, mi: MempoolItem) -> bool:
                return True

            item_inclusion_filter = always

        cost_sum = 0  # Checks that total cost does not exceed block maximum
        fee_sum = 0  # Checks that total fees don't exceed 64 bits
        spend_bundles: List[SpendBundle] = []
        removals = []
        additions = []
        broke_from_inner_loop = False
        log.info(f"Starting to make block, max cost: {self.constants.MAX_BLOCK_COST_CLVM}")
        for dic in reversed(self.mempool.sorted_spends.values()):
            if broke_from_inner_loop:
                break
            for item in dic.values():
                if not item_inclusion_filter(self, item):
                    continue
                log.info(f"Cumulative cost: {cost_sum}, fee per cost: {item.fee / item.cost}")
                if (
                    item.cost + cost_sum <= self.limit_factor * self.constants.MAX_BLOCK_COST_CLVM
                    and item.fee + fee_sum <= self.constants.MAX_COIN_AMOUNT
                ):
                    spend_bundles.append(item.spend_bundle)
                    cost_sum += item.cost
                    fee_sum += item.fee
                    removals.extend(item.removals)
                    additions.extend(item.additions)
                else:
                    broke_from_inner_loop = True
                    break
        if len(spend_bundles) > 0:
            log.info(
                f"Cumulative cost of block (real cost should be less) {cost_sum}. Proportion "
                f"full: {cost_sum / self.constants.MAX_BLOCK_COST_CLVM}"
            )
            agg = SpendBundle.aggregate(spend_bundles)
            return agg, additions, removals
        else:
            return None

    def get_filter(self) -> bytes:
        all_transactions: Set[bytes32] = set()
        byte_array_list = []
        for key, _ in self.mempool.spends.items():
            if key not in all_transactions:
                all_transactions.add(key)
                byte_array_list.append(bytearray(key))

        tx_filter: PyBIP158 = PyBIP158(byte_array_list)
        return bytes(tx_filter.GetEncoded())

    def is_fee_enough(self, fees: uint64, cost: uint64) -> bool:
        """
        Determines whether any of the pools can accept a transaction with a given fees
        and cost.
        """
        if cost == 0:
            return False
        fees_per_cost = fees / cost
        if not self.mempool.at_full_capacity(cost) or (
            fees_per_cost >= self.nonzero_fee_minimum_fpc and fees_per_cost > self.mempool.get_min_fee_rate(cost)
        ):
            return True
        return False

    def add_and_maybe_pop_seen(self, spend_name: bytes32) -> None:
        self.seen_bundle_hashes[spend_name] = spend_name
        while len(self.seen_bundle_hashes) > self.seen_cache_size:
            first_in = list(self.seen_bundle_hashes.keys())[0]
            self.seen_bundle_hashes.pop(first_in)

    def seen(self, bundle_hash: bytes32) -> bool:
        """Return true if we saw this spendbundle recently"""
        return bundle_hash in self.seen_bundle_hashes

    def remove_seen(self, bundle_hash: bytes32) -> None:
        if bundle_hash in self.seen_bundle_hashes:
            self.seen_bundle_hashes.pop(bundle_hash)

    @staticmethod
    def get_min_fee_increase() -> int:
        # 0.00001 XCH
        return 10000000

    def can_replace(
        self,
        conflicting_items: Dict[bytes32, MempoolItem],
        removals: Dict[CoinID, CoinRecord],
        fees: uint64,
        fees_per_cost: float,
    ) -> bool:
        conflicting_fees = 0
        conflicting_cost = 0
        for item in conflicting_items.values():
            conflicting_fees += item.fee
            conflicting_cost += item.cost

            # All coins spent in all conflicting items must also be spent in the new item. (superset rule). This is
            # important because otherwise there exists an attack. A user spends coin A. An attacker replaces the
            # bundle with AB with a higher fee. An attacker then replaces the bundle with just B with a higher
            # fee than AB therefore kicking out A altogether. The better way to solve this would be to keep a cache
            # of booted transactions like A, and retry them after they get removed from mempool due to a conflict.
            for coin in item.removals:
                if coin.name() not in removals:
                    log.debug(f"Rejecting conflicting tx as it does not spend conflicting coin {coin.name()}")
                    return False

        # New item must have higher fee per cost
        conflicting_fees_per_cost = conflicting_fees / conflicting_cost
        if fees_per_cost <= conflicting_fees_per_cost:
            log.debug(
                f"Rejecting conflicting tx due to not increasing fees per cost "
                f"({fees_per_cost} <= {conflicting_fees_per_cost})"
            )
            return False

        # New item must increase the total fee at least by a certain amount
        fee_increase = fees - conflicting_fees
        if fee_increase < self.get_min_fee_increase():
            log.debug(f"Rejecting conflicting tx due to low fee increase ({fee_increase})")
            return False

        log.info(f"Replacing conflicting tx in mempool. New tx fee: {fees}, old tx fees: {conflicting_fees}")
        return True

    async def pre_validate_spendbundle(
        self, new_spend: SpendBundle, new_spend_bytes: Optional[bytes], spend_name: bytes32
    ) -> NPCResult:
        """
        Errors are included within the cached_result.
        This runs in another process so we don't block the main thread
        """
        start_time = time.time()
        if new_spend_bytes is None:
            new_spend_bytes = bytes(new_spend)

        err, cached_result_bytes, new_cache_entries = await asyncio.get_running_loop().run_in_executor(
            self.pool,
            validate_clvm_and_signature,
            new_spend_bytes,
            int(self.limit_factor * self.constants.MAX_BLOCK_COST_CLVM),
            self.constants.COST_PER_BYTE,
            self.constants.AGG_SIG_ME_ADDITIONAL_DATA,
        )

        if err is not None:
            raise ValidationError(err)
        for cache_entry_key, cached_entry_value in new_cache_entries.items():
            LOCAL_CACHE.put(cache_entry_key, GTElement.from_bytes_unchecked(cached_entry_value))
        ret: NPCResult = NPCResult.from_bytes(cached_result_bytes)
        end_time = time.time()
        duration = end_time - start_time
        log.log(
            logging.DEBUG if duration < 2 else logging.WARNING,
            f"pre_validate_spendbundle took {end_time - start_time:0.4f} seconds for {spend_name}",
        )
        return ret

    async def add_spend_bundle(
        self, new_spend: SpendBundle, npc_result: NPCResult, spend_name: bytes32, first_added_height: uint32
    ) -> Tuple[Optional[uint64], MempoolInclusionStatus, Optional[Err]]:
        """
        Validates and adds to mempool a new_spend with the given NPCResult, and spend_name, and the current mempool.
        The mempool should be locked during this call (blockchain lock). If there are mempool conflicts, the conflicting
        spends might be removed (if the new spend is a superset of the previous). Otherwise, the new spend might be
        added to the potential pool.

        Args:
            new_spend: spend bundle to validate and add
            npc_result: result of running the clvm transaction in a fake block
            spend_name: hash of the spend bundle data, passed in as an optimization

        Returns:
            Optional[uint64]: cost of the entire transaction, None iff status is FAILED
            MempoolInclusionStatus:  SUCCESS (should add to pool), FAILED (cannot add), and PENDING (can add later)
            Optional[Err]: Err is set iff status is FAILED
        """

        # Skip if already added
        if spend_name in self.mempool.spends:
            cost: Optional[uint64] = self.mempool.spends[spend_name].cost
            assert cost is not None
            return uint64(cost), MempoolInclusionStatus.SUCCESS, None

        err, item, remove_items = await self.validate_spend_bundle(
            new_spend, npc_result, spend_name, first_added_height
        )
        if err is None:
            # No error, immediately add to mempool, after removing conflicting TXs.
            assert item is not None
            self.mempool.add_to_pool(item)
            self.mempool.remove_from_pool(remove_items)
            return item.cost, MempoolInclusionStatus.SUCCESS, None
        elif item is not None:
            # There is an error,  but we still returned a mempool item, this means we should add to the pending pool.
            self.potential_cache.add(item)
            return item.cost, MempoolInclusionStatus.PENDING, err
        else:
            # Cannot add to the mempool or pending pool.
            return None, MempoolInclusionStatus.FAILED, err

    async def validate_spend_bundle(
        self,
        new_spend: SpendBundle,
        npc_result: NPCResult,
        spend_name: bytes32,
        first_added_height: uint32,
    ) -> Tuple[Optional[Err], Optional[MempoolItem], List[bytes32]]:
        """
        Validates new_spend with the given NPCResult, and spend_name, and the current mempool. The mempool should
        be locked during this call (blockchain lock).

        Args:
            new_spend: spend bundle to validate
            npc_result: result of running the clvm transaction in a fake block
            spend_name: hash of the spend bundle data, passed in as an optimization
            first_added_height: The block height that `new_spend`  first entered this node's mempool.
                Used to estimate how long a spend has taken to be included on the chain.
                This value could differ node to node. Not preserved across full_node restarts.

        Returns:
            Optional[Err]: Err is set if we cannot add to the mempool, None if we will immediately add to mempool
            Optional[MempoolItem]: the item to add (to mempool or pending pool)
            List[bytes32]: conflicting mempool items to remove, if no Err
        """
        start_time = time.time()
        if self.peak is None:
            return Err.MEMPOOL_NOT_INITIALIZED, None, []

        assert npc_result.error is None
        if npc_result.error is not None:
            return Err(npc_result.error), None, []

        cost = npc_result.cost

        log.debug(f"Cost: {cost}")

        if cost > int(self.limit_factor * self.constants.MAX_BLOCK_COST_CLVM):
            # we shouldn't ever end up here, since the cost is limited when we
            # execute the CLVM program.
            return Err.BLOCK_COST_EXCEEDS_MAX, None, []

        assert npc_result.conds is not None
        # build removal list
        removal_names: List[CoinID] = [bytes_to_CoinID(spend.coin_id) for spend in npc_result.conds.spends]
        if set(removal_names) != set([s.name() for s in new_spend.removals()]):
            # If you reach here it's probably because your program reveal doesn't match the coin's puzzle hash
            return Err.INVALID_SPEND_BUNDLE, None, []

        additions: List[Coin] = additions_for_npc(npc_result)
<<<<<<< HEAD

        additions_dict: Dict[CoinID, Coin] = {}
        for add in additions:
            additions_dict[bytes_to_CoinID(add.name())] = add

        addition_amount: int = 0
        # Check additions for max coin amount
        for coin in additions:
            if coin.amount < 0:
                return Err.COIN_AMOUNT_NEGATIVE, None, []
            if coin.amount > self.constants.MAX_COIN_AMOUNT:
                return Err.COIN_AMOUNT_EXCEEDS_MAXIMUM, None, []
            addition_amount = addition_amount + coin.amount
=======
        additions_dict: Dict[bytes32, Coin] = {}
        addition_amount: int = 0
        for add in additions:
            additions_dict[add.name()] = add
            addition_amount = addition_amount + add.amount
>>>>>>> 2dea8004
        # Check for duplicate outputs
        addition_counter = collections.Counter(_.name() for _ in additions)
        for k, v in addition_counter.items():
            if v > 1:
                return Err.DUPLICATE_OUTPUT, None, []
        # Check for duplicate inputs
        removal_counter = collections.Counter(name for name in removal_names)
        for k, v in removal_counter.items():
            if v > 1:
                return Err.DOUBLE_SPEND, None, []

        removal_record_dict: Dict[CoinID, CoinRecord] = {}
        removal_amount: int = 0
        for name in removal_names:
            removal_record = await self.get_coin_record(name)
            if removal_record is None and name not in additions_dict:
                return Err.UNKNOWN_UNSPENT, None, []
            elif name in additions_dict:
                removal_coin = additions_dict[name]
                # The timestamp and block-height of this coin being spent needs
                # to be consistent with what we use to check time-lock
                # conditions (below). All spends (including ephemeral coins) are
                # spent simultaneously. Ephemeral coins with an
                # ASSERT_SECONDS_RELATIVE 0 condition are still OK to spend in
                # the same block.
                assert self.peak.timestamp is not None
                removal_record = CoinRecord(
                    removal_coin,
                    uint32(self.peak.height + 1),
                    uint32(0),
                    False,
                    self.peak.timestamp,
                )

            assert removal_record is not None
            removal_amount = removal_amount + removal_record.coin.amount
            removal_record_dict[name] = removal_record

        if addition_amount > removal_amount:
            return Err.MINTING_COIN, None, []

        fees = uint64(removal_amount - addition_amount)
        assert_fee_sum: uint64 = uint64(npc_result.conds.reserve_fee)

        if fees < assert_fee_sum:
            return Err.RESERVE_FEE_CONDITION_FAILED, None, []

        if cost == 0:
            return Err.UNKNOWN, None, []

        fees_per_cost: float = fees / cost
        # If pool is at capacity check the fee, if not then accept even without the fee
        if self.mempool.at_full_capacity(cost):
            if fees_per_cost < self.nonzero_fee_minimum_fpc:
                return Err.INVALID_FEE_TOO_CLOSE_TO_ZERO, None, []
            if fees_per_cost <= self.mempool.get_min_fee_rate(cost):
                return Err.INVALID_FEE_LOW_FEE, None, []
        # Check removals against UnspentDB + DiffStore + Mempool + SpendBundle
        # Use this information later when constructing a block
        fail_reason, conflicts = await self.check_removals(removal_record_dict)
        # If there is a mempool conflict check if this SpendBundle has a higher fee per cost than all others
        conflicting_pool_items: Dict[bytes32, MempoolItem] = {}

        # If we have a mempool conflict, continue, since we still want to keep around the TX in the pending pool.
        if fail_reason is not None and fail_reason is not Err.MEMPOOL_CONFLICT:
            return fail_reason, None, []

        # Verify conditions, create hash_key list for aggsig check
        for spend in npc_result.conds.spends:
            coin_record: CoinRecord = removal_record_dict[bytes_to_CoinID(spend.coin_id)]
            # Check that the revealed removal puzzles actually match the puzzle hash
            if spend.puzzle_hash != coin_record.coin.puzzle_hash:
                log.warning("Mempool rejecting transaction because of wrong puzzle_hash")
                log.warning(f"{spend.puzzle_hash.hex()} != {coin_record.coin.puzzle_hash.hex()}")
                return Err.WRONG_PUZZLE_HASH, None, []

        chialisp_height = (
            self.peak.prev_transaction_block_height if not self.peak.is_transaction_block else self.peak.height
        )

        assert self.peak.timestamp is not None
        tl_error: Optional[Err] = mempool_check_time_locks(
            removal_record_dict,
            npc_result.conds,
            uint32(chialisp_height),
            self.peak.timestamp,
        )

        potential = MempoolItem(new_spend, uint64(fees), npc_result, cost, spend_name, additions, first_added_height)

        if tl_error:
            if tl_error is Err.ASSERT_HEIGHT_ABSOLUTE_FAILED or tl_error is Err.ASSERT_HEIGHT_RELATIVE_FAILED:
                return tl_error, potential, []  # MempoolInclusionStatus.PENDING
            else:
                return tl_error, None, []  # MempoolInclusionStatus.FAILED

        if fail_reason is Err.MEMPOOL_CONFLICT:
            for conflicting in conflicts:
                for c_sb_id in self.mempool.removals[conflicting.name()]:
                    sb: MempoolItem = self.mempool.spends[c_sb_id]
                    conflicting_pool_items[sb.name] = sb
            log.warning(f"Conflicting pool items: {len(conflicting_pool_items)}")
            if not self.can_replace(conflicting_pool_items, removal_record_dict, fees, fees_per_cost):
                return Err.MEMPOOL_CONFLICT, potential, []

        duration = time.time() - start_time

        log.log(
            logging.DEBUG if duration < 2 else logging.WARNING,
            f"add_spendbundle {spend_name} took {duration:0.2f} seconds. "
            f"Cost: {cost} ({round(100.0 * cost/self.constants.MAX_BLOCK_COST_CLVM, 3)}% of max block cost)",
        )

        return None, potential, list(conflicting_pool_items.keys())

    async def check_removals(self, removals: Dict[CoinID, CoinRecord]) -> Tuple[Optional[Err], List[Coin]]:
        """
        This function checks for double spends, unknown spends and conflicting transactions in mempool.
        Returns Error (if any), dictionary of Unspents, list of coins with conflict errors (if any any).
        Note that additions are not checked for duplicates, because having duplicate additions requires also
        having duplicate removals.
        """
        assert self.peak is not None
        conflicts: List[Coin] = []

        for record in removals.values():
            removal = record.coin
            # 1. Checks if it's been spent already
            if record.spent:
                return Err.DOUBLE_SPEND, []
            # 2. Checks if there's a mempool conflict
            if removal.name() in self.mempool.removals:
                conflicts.append(removal)

        if len(conflicts) > 0:
            return Err.MEMPOOL_CONFLICT, conflicts
        # 5. If coins can be spent return list of unspents as we see them in local storage
        return None, []

    def get_spendbundle(self, spend_bundle_id: bytes32) -> Optional[SpendBundle]:
        """Returns a full SpendBundle if it's inside one the mempools"""
        if spend_bundle_id in self.mempool.spends:
            return self.mempool.spends[spend_bundle_id].spend_bundle
        return None

    def get_mempool_item(self, spend_bundle_id: bytes32, include_pending: bool = False) -> Optional[MempoolItem]:
        """
        Returns a MempoolItem if it's inside one the mempools.

        If include_pending is specified, also check the PENDING cache.
        """
        item = self.mempool.spends.get(spend_bundle_id, None)
        if not item and include_pending:
            # no async lock needed since we're not mutating the potential_cache
            item = self.potential_cache._txs.get(spend_bundle_id, None)
        return item

    async def new_peak(
        self, new_peak: Optional[BlockRecord], last_npc_result: Optional[NPCResult]
    ) -> List[Tuple[SpendBundle, NPCResult, bytes32]]:
        """
        Called when a new peak is available, we try to recreate a mempool for the new tip.
        """
        if new_peak is None:
            return []
        if new_peak.is_transaction_block is False:
            return []
        if self.peak == new_peak:
            return []
        assert new_peak.timestamp is not None
        included_items = []

        use_optimization: bool = self.peak is not None and new_peak.prev_transaction_block_hash == self.peak.header_hash
        self.peak = new_peak

        if use_optimization and last_npc_result is not None:
            # We don't reinitialize a mempool, just kick removed items
            if last_npc_result.conds is not None:
                for spend in last_npc_result.conds.spends:
                    if spend.coin_id in self.mempool.removals:
                        spendbundle_ids: List[bytes32] = self.mempool.removals[bytes32(spend.coin_id)]
                        self.mempool.remove_from_pool(spendbundle_ids)
                        for spendbundle_id in spendbundle_ids:
                            self.remove_seen(spendbundle_id)
        else:
            old_pool = self.mempool

            self.mempool = Mempool(
                self.mempool_max_total_cost,
                uint64(self.nonzero_fee_minimum_fpc),
                uint64(self.constants.MAX_BLOCK_COST_CLVM),
            )
            self.seen_bundle_hashes = {}
            for item in old_pool.spends.values():
                _, result, err = await self.add_spend_bundle(
                    item.spend_bundle, item.npc_result, item.name, item.height_added_to_mempool
                )
                # Only add to `seen` if inclusion worked, so it can be resubmitted in case of a reorg
                if result == MempoolInclusionStatus.SUCCESS:
                    self.add_and_maybe_pop_seen(item.name)
                # If the spend bundle was confirmed or conflicting (can no longer be in mempool), it won't be
                # successfully added to the new mempool.
                if result == MempoolInclusionStatus.FAILED and err == Err.DOUBLE_SPEND:
                    # Item was in mempool, but after the new block it's a double spend.
                    # Item is most likely included in the block.
                    included_items.append(item)

        potential_txs = self.potential_cache.drain()
        txs_added_to_mempool_from_pending_pool = []
        for item in potential_txs.values():
            cost, status, error = await self.add_spend_bundle(
                item.spend_bundle, item.npc_result, item.name, item.height_added_to_mempool
            )
            if status == MempoolInclusionStatus.SUCCESS:
                txs_added_to_mempool_from_pending_pool.append((item.spend_bundle, item.npc_result, item.name))
        log.info(
            f"Size of mempool: {len(self.mempool.spends)} spends, cost: {self.mempool.total_mempool_cost} "
            f"minimum fee rate (in FPC) to get in for 5M cost tx: {self.mempool.get_min_fee_rate(5000000)}"
        )
        self.mempool.fee_estimator.new_block(FeeBlockInfo(new_peak.height, included_items))
        return txs_added_to_mempool_from_pending_pool

    async def get_items_not_in_filter(self, mempool_filter: PyBIP158, limit: int = 100) -> List[MempoolItem]:
        items: List[MempoolItem] = []
        counter = 0
        broke_from_inner_loop = False

        # Send 100 with the highest fee per cost
        for dic in reversed(self.mempool.sorted_spends.values()):
            if broke_from_inner_loop:
                break
            for item in dic.values():
                if counter == limit:
                    broke_from_inner_loop = True
                    break
                if mempool_filter.Match(bytearray(item.spend_bundle_name)):
                    continue
                items.append(item)
                counter += 1

        return items

    def get_mempool_info(self) -> FeeMempoolInfo:
        import datetime

        return FeeMempoolInfo(
            CLVMCost(uint64(self.mempool_max_total_cost)),
            FeeRate(uint64(self.nonzero_fee_minimum_fpc)),
            CLVMCost(uint64(self.mempool.total_mempool_cost)),
            datetime.datetime.now(),
            CLVMCost(uint64(self.constants.MAX_BLOCK_COST_CLVM)),
        )<|MERGE_RESOLUTION|>--- conflicted
+++ resolved
@@ -397,27 +397,12 @@
             return Err.INVALID_SPEND_BUNDLE, None, []
 
         additions: List[Coin] = additions_for_npc(npc_result)
-<<<<<<< HEAD
-
         additions_dict: Dict[CoinID, Coin] = {}
+        addition_amount: int = 0
         for add in additions:
             additions_dict[bytes_to_CoinID(add.name())] = add
-
-        addition_amount: int = 0
-        # Check additions for max coin amount
-        for coin in additions:
-            if coin.amount < 0:
-                return Err.COIN_AMOUNT_NEGATIVE, None, []
-            if coin.amount > self.constants.MAX_COIN_AMOUNT:
-                return Err.COIN_AMOUNT_EXCEEDS_MAXIMUM, None, []
-            addition_amount = addition_amount + coin.amount
-=======
-        additions_dict: Dict[bytes32, Coin] = {}
-        addition_amount: int = 0
-        for add in additions:
-            additions_dict[add.name()] = add
             addition_amount = addition_amount + add.amount
->>>>>>> 2dea8004
+
         # Check for duplicate outputs
         addition_counter = collections.Counter(_.name() for _ in additions)
         for k, v in addition_counter.items():
