--- conflicted
+++ resolved
@@ -17,9 +17,6 @@
 # These are passed in as uint16 into the Handshake
 class Capability(IntEnum):
     BASE = 1  # Base capability just means it supports the chia protocol at mainnet
-<<<<<<< HEAD
-    WP = 2  # Supports new version of weight proofs
-=======
     # introduces RequestBlockHeaders, which is a faster API for fetching header blocks
     # !! the old API is *RequestHeaderBlock* !!
     BLOCK_HEADERS = 2
@@ -27,8 +24,8 @@
     # if peer A support v3 and peer B supports v2, they should send:
     # (BASE, RATE_LIMITS_V2, RATE_LIMITS_V3), and (BASE, RATE_LIMITS_V2) respectively. They will use the V2 limits.
     RATE_LIMITS_V2 = 3
->>>>>>> f3482987
-
+    # Supports new version of weight proofs
+    WP = 4
 
 @streamable
 @dataclass(frozen=True)
@@ -38,12 +35,4 @@
     software_version: str
     server_port: uint16
     node_type: uint8
-    capabilities: List[Tuple[uint16, str]]
-
-
-# "1" means capability is enabled
-capabilities = [
-    (uint16(Capability.BASE.value), "1"),
-    (uint16(Capability.BLOCK_HEADERS.value), "1"),
-    (uint16(Capability.RATE_LIMITS_V2.value), "1"),
-]+    capabilities: List[Tuple[uint16, str]]