import asyncio
import dataclasses
import json
import logging
import random
import time
import traceback
from pathlib import Path
from secrets import token_bytes
from typing import Any, Callable, Dict, Iterator, List, Optional, Set, Tuple, Union

from blspy import AugSchemeMPL, PrivateKey, G2Element, G1Element
from packaging.version import Version

from chia.consensus.block_record import BlockRecord
from chia.consensus.blockchain import ReceiveBlockResult
from chia.consensus.constants import ConsensusConstants
from chia.daemon.keychain_proxy import (
    KeychainProxy,
    KeychainProxyConnectionFailure,
    KeyringIsEmpty,
    connect_to_keychain_and_validate,
    wrap_local_keychain,
)
from chia.full_node.weight_proof_v2 import validate_weight_proof_no_fork_point
from chia.protocols import wallet_protocol
from chia.protocols.full_node_protocol import (
    RequestProofOfWeight,
    RequestProofOfWeightV2,
)
from chia.protocols.protocol_message_types import ProtocolMessageTypes
from chia.protocols.wallet_protocol import (
    CoinState,
    RequestSESInfo,
    RespondBlockHeader,
    RespondSESInfo,
    RespondToCoinUpdates,
    RespondToPhUpdates,
)
from chia.server.node_discovery import WalletPeers
from chia.server.outbound_message import Message, NodeType, make_msg
from chia.server.peer_store_resolver import PeerStoreResolver
from chia.server.server import ChiaServer
from chia.server.ws_connection import WSChiaConnection
from chia.types.blockchain_format.coin import Coin
from chia.types.blockchain_format.sized_bytes import bytes32
from chia.types.blockchain_format.sub_epoch_summary import SubEpochSummary
from chia.types.coin_spend import CoinSpend
from chia.types.header_block import HeaderBlock
from chia.types.mempool_inclusion_status import MempoolInclusionStatus
from chia.types.peer_info import PeerInfo
from chia.types.weight_proof import SubEpochData, WeightProof, WeightProofV2
from chia.util.byte_types import hexstr_to_bytes
from chia.util.chunks import chunks
from chia.util.config import WALLET_PEERS_PATH_KEY_DEPRECATED
from chia.util.default_root import STANDALONE_ROOT_PATH
from chia.util.hash import std_hash
from chia.util.ints import uint32, uint64
from chia.util.keychain import Keychain, KeyringIsLocked
from chia.util.path import path_from_root
from chia.util.profiler import profile_task
from chia.wallet.transaction_record import TransactionRecord
from chia.wallet.util.new_peak_queue import NewPeakItem, NewPeakQueue, NewPeakQueueTypes
from chia.wallet.util.peer_request_cache import PeerRequestCache, can_use_peer_request_cache
from chia.wallet.util.wallet_sync_utils import (
    fetch_header_blocks_in_range,
    fetch_last_tx_from_peer,
    last_change_height_cs,
    request_and_validate_additions,
    request_and_validate_removals,
    request_header_blocks,
    subscribe_to_coin_updates,
    subscribe_to_phs,
)
from chia.wallet.wallet_action import WalletAction
from chia.wallet.wallet_coin_record import WalletCoinRecord
from chia.wallet.wallet_state_manager import WalletStateManager


@dataclasses.dataclass
class WalletNode:
    config: Dict
    root_path: Path
<<<<<<< HEAD
    state_changed_callback: Optional[Callable]
    syncing: bool
    full_node_peer: Optional[PeerInfo]
    peer_task: Optional[asyncio.Task]
    logged_in: bool
    wallet_peers_initialized: bool
    keychain_proxy: Optional[KeychainProxy]
    wallet_peers: Optional[WalletPeers]
    race_cache: Dict[bytes32, Set[CoinState]]
    race_cache_hashes: List[Tuple[uint32, bytes32]]
    new_peak_queue: NewPeakQueue
    _process_new_subscriptions_task: Optional[asyncio.Task]
    _primary_peer_sync_task: Optional[asyncio.Task]
    _secondary_peer_sync_task: Optional[asyncio.Task]
    node_peaks: Dict[bytes32, Tuple[uint32, bytes32]]
    validation_semaphore: Optional[asyncio.Semaphore]
    local_node_synced: bool
    salt: bytes32

    def __init__(
        self,
        config: Dict,
        root_path: Path,
        consensus_constants: ConsensusConstants,
        name: str = None,
        local_keychain: Optional[Keychain] = None,
    ):
        self.config = config
        self.constants = consensus_constants
        self.root_path = root_path
        self.log = logging.getLogger(name if name else __name__)
        # Normal operation data
        self.cached_blocks: Dict = {}
        self.future_block_hashes: Dict = {}

        # Sync data
        self._shut_down = False
        self.proof_hashes: List = []
        self.state_changed_callback = None
        self.wallet_state_manager = None
        self.server = None
        self.wsm_close_task = None
        self.sync_task: Optional[asyncio.Task] = None
        self.logged_in_fingerprint: Optional[int] = None
        self.peer_task = None
        self.logged_in = False
        self.keychain_proxy = None
        self.local_keychain = local_keychain
        self.height_to_time: Dict[uint32, uint64] = {}
        self.synced_peers: Set[bytes32] = set()  # Peers that we have long synced to
        self.wallet_peers = None
        self.wallet_peers_initialized = False
        self.valid_wp_cache: Dict[bytes32, Any] = {}
        self.untrusted_caches: Dict[bytes32, PeerRequestCache] = {}
        self.race_cache = {}  # in Untrusted mode wallet might get the state update before receiving the block
        self.race_cache_hashes = []
        self._process_new_subscriptions_task = None
        self._primary_peer_sync_task = None
        self._secondary_peer_sync_task = None
        self.node_peaks = {}
        self.validation_semaphore = None
        self.local_node_synced = False
        self.LONG_SYNC_THRESHOLD = 200
        self.salt = bytes32.from_bytes(token_bytes(32))
        self.last_wallet_tx_resend_time: int = 0
        self.wallet_tx_resend_timeout_secs: int = 1800  # Duration in seconds
=======
    constants: ConsensusConstants
    local_keychain: Optional[Keychain] = None

    log: logging.Logger = logging.getLogger(__name__)

    # Normal operation data
    cached_blocks: Dict = dataclasses.field(default_factory=dict)
    future_block_hashes: Dict = dataclasses.field(default_factory=dict)

    # Sync data
    proof_hashes: List = dataclasses.field(default_factory=list)
    state_changed_callback: Optional[Callable] = None
    wallet_state_manager: Optional[WalletStateManager] = None
    server: Optional[ChiaServer] = None
    wsm_close_task: Optional[asyncio.Task] = None
    sync_task: Optional[asyncio.Task] = None
    logged_in_fingerprint: Optional[int] = None
    peer_task: Optional[asyncio.Task] = None
    logged_in: bool = False
    keychain_proxy: Optional[KeychainProxy] = None
    height_to_time: Dict[uint32, uint64] = dataclasses.field(default_factory=dict)
    # Peers that we have long synced to
    synced_peers: Set[bytes32] = dataclasses.field(default_factory=set)
    wallet_peers: Optional[WalletPeers] = None
    wallet_peers_initialized: bool = False
    valid_wp_cache: Dict[bytes32, Any] = dataclasses.field(default_factory=dict)
    untrusted_caches: Dict[bytes32, PeerRequestCache] = dataclasses.field(default_factory=dict)
    # in Untrusted mode wallet might get the state update before receiving the block
    race_cache: Dict[bytes32, Set[CoinState]] = dataclasses.field(default_factory=dict)
    race_cache_hashes: List[Tuple[uint32, bytes32]] = dataclasses.field(default_factory=list)
    node_peaks: Dict[bytes32, Tuple[uint32, bytes32]] = dataclasses.field(default_factory=dict)
    validation_semaphore: Optional[asyncio.Semaphore] = None
    local_node_synced: bool = False
    LONG_SYNC_THRESHOLD: int = 200
    last_wallet_tx_resend_time: int = 0
    # Duration in seconds
    wallet_tx_resend_timeout_secs: int = 1800
    new_peak_queue: NewPeakQueue = dataclasses.field(default_factory=lambda: NewPeakQueue(asyncio.PriorityQueue()))
    full_node_peer: Optional[PeerInfo] = None

    _shut_down: bool = False
    _process_new_subscriptions_task: Optional[asyncio.Task] = None
    _primary_peer_sync_task: Optional[asyncio.Task] = None
    _secondary_peer_sync_task: Optional[asyncio.Task] = None
>>>>>>> 2afab822

    async def ensure_keychain_proxy(self) -> KeychainProxy:
        if self.keychain_proxy is None:
            if self.local_keychain:
                self.keychain_proxy = wrap_local_keychain(self.local_keychain, log=self.log)
            else:
                self.keychain_proxy = await connect_to_keychain_and_validate(self.root_path, self.log)
                if not self.keychain_proxy:
                    raise KeychainProxyConnectionFailure("Failed to connect to keychain service")
        return self.keychain_proxy

    def get_cache_for_peer(self, peer) -> PeerRequestCache:
        if peer.peer_node_id not in self.untrusted_caches:
            self.untrusted_caches[peer.peer_node_id] = PeerRequestCache()
        return self.untrusted_caches[peer.peer_node_id]

    def rollback_request_caches(self, reorg_height: int):
        # Everything after reorg_height should be removed from the cache
        for cache in self.untrusted_caches.values():
            cache.clear_after_height(reorg_height)

    async def get_key_for_fingerprint(self, fingerprint: Optional[int]) -> Optional[PrivateKey]:
        try:
            keychain_proxy = await self.ensure_keychain_proxy()
            key = await keychain_proxy.get_key_for_fingerprint(fingerprint)
        except KeyringIsEmpty:
            self.log.warning("No keys present. Create keys with the UI, or with the 'chia keys' program.")
            return None
        except KeyringIsLocked:
            self.log.warning("Keyring is locked")
            return None
        except KeychainProxyConnectionFailure as e:
            tb = traceback.format_exc()
            self.log.error(f"Missing keychain_proxy: {e} {tb}")
            raise e  # Re-raise so that the caller can decide whether to continue or abort
        return key

    async def _start(
        self,
        fingerprint: Optional[int] = None,
    ) -> bool:
        self.synced_peers = set()
        private_key = await self.get_key_for_fingerprint(fingerprint)
        if private_key is None:
            self.logged_in = False
            return False

        if self.config.get("enable_profiler", False):
            asyncio.create_task(profile_task(self.root_path, "wallet", self.log))

        db_path_key_suffix = str(private_key.get_g1().get_fingerprint())
        db_path_replaced: str = (
            self.config["database_path"]
            .replace("CHALLENGE", self.config["selected_network"])
            .replace("KEY", db_path_key_suffix)
        )
        path = path_from_root(self.root_path, db_path_replaced.replace("v1", "v2"))
        path.parent.mkdir(parents=True, exist_ok=True)

        standalone_path = path_from_root(STANDALONE_ROOT_PATH, f"{db_path_replaced.replace('v2', 'v1')}_new")
        if not path.exists():
            if standalone_path.exists():
                self.log.info(f"Copying wallet db from {standalone_path} to {path}")
                path.write_bytes(standalone_path.read_bytes())

        assert self.server is not None
        self.wallet_state_manager = await WalletStateManager.create(
            private_key,
            self.config,
            path,
            self.constants,
            self.server,
            self.root_path,
            self,
        )

        assert self.wallet_state_manager is not None

        self.config["starting_height"] = 0

        if self.wallet_peers is None:
            self.initialize_wallet_peers()

        if self.state_changed_callback is not None:
            self.wallet_state_manager.set_callback(self.state_changed_callback)

        self.last_wallet_tx_resend_time = int(time.time())
        self.wallet_tx_resend_timeout_secs = self.config.get("tx_resend_timeout_secs", 60 * 60)
        self.wallet_state_manager.set_pending_callback(self._pending_tx_handler)
        self._shut_down = False
        self._process_new_subscriptions_task = asyncio.create_task(self._process_new_subscriptions())

        self.sync_event = asyncio.Event()
        if fingerprint is None:
            self.logged_in_fingerprint = private_key.get_g1().get_fingerprint()
        else:
            self.logged_in_fingerprint = fingerprint
        self.logged_in = True
        self.wallet_state_manager.set_sync_mode(False)

        async with self.wallet_state_manager.puzzle_store.lock:
            index = await self.wallet_state_manager.puzzle_store.get_last_derivation_path()
            if index is None or index < self.config["initial_num_public_keys"] - 1:
                await self.wallet_state_manager.create_more_puzzle_hashes(from_zero=True)
                self.wsm_close_task = None
        return True

    def _close(self):
        self.log.info("self._close")
        self.logged_in_fingerprint = None
        self._shut_down = True

        if self._process_new_subscriptions_task is not None:
            self._process_new_subscriptions_task.cancel()
        if self._primary_peer_sync_task is not None:
            self._primary_peer_sync_task.cancel()
        if self._secondary_peer_sync_task is not None:
            self._secondary_peer_sync_task.cancel()

    async def _await_closed(self, shutting_down: bool = True):
        self.log.info("self._await_closed")

        if self.server is not None:
            await self.server.close_all_connections()
        if self.wallet_peers is not None:
            await self.wallet_peers.ensure_is_closed()
        if self.wallet_state_manager is not None:
            await self.wallet_state_manager._await_closed()
            self.wallet_state_manager = None
        if shutting_down and self.keychain_proxy is not None:
            proxy = self.keychain_proxy
            self.keychain_proxy = None
            await proxy.close()
            await asyncio.sleep(0.5)  # https://docs.aiohttp.org/en/stable/client_advanced.html#graceful-shutdown
        self.logged_in = False
        self.wallet_peers = None

    def _set_state_changed_callback(self, callback: Callable):
        self.state_changed_callback = callback

        if self.wallet_state_manager is not None:
            self.wallet_state_manager.set_callback(self.state_changed_callback)
            self.wallet_state_manager.set_pending_callback(self._pending_tx_handler)

    def _pending_tx_handler(self):
        if self.wallet_state_manager is None:
            return None
        asyncio.create_task(self._resend_queue())

    async def _action_messages(self) -> List[Message]:
        if self.wallet_state_manager is None:
            return []
        actions: List[WalletAction] = await self.wallet_state_manager.action_store.get_all_pending_actions()
        result: List[Message] = []
        for action in actions:
            data = json.loads(action.data)
            action_data = data["data"]["action_data"]
            if action.name == "request_puzzle_solution":
                coin_name = bytes32(hexstr_to_bytes(action_data["coin_name"]))
                height = uint32(action_data["height"])
                msg = make_msg(
                    ProtocolMessageTypes.request_puzzle_solution,
                    wallet_protocol.RequestPuzzleSolution(coin_name, height),
                )
                result.append(msg)

        return result

    async def _resend_queue(self):
        if self._shut_down or self.server is None or self.wallet_state_manager is None:
            return None

        for msg, sent_peers in await self._messages_to_resend():
            if self._shut_down or self.server is None or self.wallet_state_manager is None:
                return None
            full_nodes = self.server.get_full_node_connections()
            for peer in full_nodes:
                if peer.peer_node_id in sent_peers:
                    continue
                self.log.debug(f"sending: {msg}")
                await peer.send_message(msg)

        for msg in await self._action_messages():
            if self._shut_down or self.server is None or self.wallet_state_manager is None:
                return None
            await self.server.send_to_all([msg], NodeType.FULL_NODE)

    async def _messages_to_resend(self) -> List[Tuple[Message, Set[bytes32]]]:
        if self.wallet_state_manager is None or self._shut_down:
            return []
        messages: List[Tuple[Message, Set[bytes32]]] = []

        current_time = int(time.time())
        retry_accepted_txs = False
        if self.last_wallet_tx_resend_time < current_time - self.wallet_tx_resend_timeout_secs:
            self.last_wallet_tx_resend_time = current_time
            retry_accepted_txs = True
        records: List[TransactionRecord] = await self.wallet_state_manager.tx_store.get_not_sent(
            include_accepted_txs=retry_accepted_txs
        )

        for record in records:
            if record.spend_bundle is None:
                continue
            msg = make_msg(
                ProtocolMessageTypes.send_transaction,
                wallet_protocol.SendTransaction(record.spend_bundle),
            )
            already_sent = set()
            for peer, status, _ in record.sent_to:
                if status == MempoolInclusionStatus.SUCCESS.value:
                    already_sent.add(bytes32.from_hexstr(peer))
            messages.append((msg, already_sent))

        return messages

    async def _process_new_subscriptions(self):
        while not self._shut_down:
            # Here we process four types of messages in the queue, where the first one has higher priority (lower
            # number in the queue), and priority decreases for each type.
            peer: Optional[WSChiaConnection] = None
            item: Optional[NewPeakItem] = None
            try:
                peer, item = None, None
                item = await self.new_peak_queue.get()
                self.log.debug("Pulled from queue: %s", item)
                assert item is not None
                if item.item_type == NewPeakQueueTypes.COIN_ID_SUBSCRIPTION:
                    # Subscriptions are the highest priority, because we don't want to process any more peaks or
                    # state updates until we are sure that we subscribed to everything that we need to. Otherwise,
                    # we might not be able to process some state.
                    coin_ids: List[bytes32] = item.data
                    for peer in self.server.get_full_node_connections():
                        coin_states: List[CoinState] = await subscribe_to_coin_updates(coin_ids, peer, uint32(0))
                        if len(coin_states) > 0:
                            async with self.wallet_state_manager.lock:
                                await self.receive_state_from_peer(coin_states, peer)
                elif item.item_type == NewPeakQueueTypes.PUZZLE_HASH_SUBSCRIPTION:
                    puzzle_hashes: List[bytes32] = item.data
                    for peer in self.server.get_full_node_connections():
                        # Puzzle hash subscription
                        coin_states: List[CoinState] = await subscribe_to_phs(puzzle_hashes, peer, uint32(0))
                        if len(coin_states) > 0:
                            async with self.wallet_state_manager.lock:
                                await self.receive_state_from_peer(coin_states, peer)
                elif item.item_type == NewPeakQueueTypes.FULL_NODE_STATE_UPDATED:
                    # Note: this can take a while when we have a lot of transactions. We want to process these
                    # before new_peaks, since new_peak_wallet requires that we first obtain the state for that peak.
                    request: wallet_protocol.CoinStateUpdate = item.data[0]
                    peer = item.data[1]
                    assert peer is not None
                    await self.state_update_received(request, peer)
                elif item.item_type == NewPeakQueueTypes.NEW_PEAK_WALLET:
                    # This can take a VERY long time, because it might trigger a long sync. It is OK if we miss some
                    # subscriptions or state updates, since all subscriptions and state updates will be handled by
                    # long_sync (up to the target height).
                    request: wallet_protocol.NewPeakWallet = item.data[0]
                    peer = item.data[1]
                    assert peer is not None
                    await self.new_peak_wallet(request, peer)
                else:
                    assert False
            except asyncio.CancelledError:
                self.log.info("Queue task cancelled, exiting.")
                raise
            except Exception as e:
                self.log.error(f"Exception handling {item}, {e} {traceback.format_exc()}")
                if peer is not None:
                    await peer.close(9999)

    def set_server(self, server: ChiaServer):
        self.server = server
        self.initialize_wallet_peers()

    def initialize_wallet_peers(self):
        self.server.on_connect = self.on_connect
        network_name = self.config["selected_network"]

        connect_to_unknown_peers = self.config.get("connect_to_unknown_peers", True)
        testing = self.config.get("testing", False)
        if self.wallet_peers is None and connect_to_unknown_peers and not testing:
            self.wallet_peers = WalletPeers(
                self.server,
                self.config["target_peer_count"],
                PeerStoreResolver(
                    self.root_path,
                    self.config,
                    selected_network=network_name,
                    peers_file_path_key="wallet_peers_file_path",
                    legacy_peer_db_path_key=WALLET_PEERS_PATH_KEY_DEPRECATED,
                    default_peers_file_path="wallet/db/wallet_peers.dat",
                ),
                self.config["introducer_peer"],
                self.config.get("dns_servers", ["dns-introducer.chia.net"]),
                self.config["peer_connect_interval"],
                network_name,
                None,
                self.log,
            )
            asyncio.create_task(self.wallet_peers.start())

    def on_disconnect(self, peer: WSChiaConnection):
        if self.is_trusted(peer):
            self.local_node_synced = False
            self.initialize_wallet_peers()

        if peer.peer_node_id in self.untrusted_caches:
            self.untrusted_caches.pop(peer.peer_node_id)
        if peer.peer_node_id in self.synced_peers:
            self.synced_peers.remove(peer.peer_node_id)
        if peer.peer_node_id in self.node_peaks:
            self.node_peaks.pop(peer.peer_node_id)

    async def on_connect(self, peer: WSChiaConnection):
        if self.wallet_state_manager is None:
            return None

        if Version(peer.protocol_version) < Version("0.0.33"):
            self.log.info("Disconnecting, full node running old software")
            await peer.close()

        trusted = self.is_trusted(peer)
        if not trusted and self.local_node_synced:
            await peer.close()

        if peer.peer_node_id in self.synced_peers:
            self.synced_peers.remove(peer.peer_node_id)

        self.log.info(f"Connected peer {peer.get_peer_info()} is trusted: {trusted}")
        messages_peer_ids = await self._messages_to_resend()
        self.wallet_state_manager.state_changed("add_connection")
        for msg, peer_ids in messages_peer_ids:
            if peer.peer_node_id in peer_ids:
                continue
            await peer.send_message(msg)

        if self.wallet_peers is not None:
            await self.wallet_peers.on_connect(peer)

    async def perform_atomic_rollback(self, fork_height: int, cache: Optional[PeerRequestCache] = None):
        assert self.wallet_state_manager is not None
        self.log.info(f"perform_atomic_rollback to {fork_height}")
        async with self.wallet_state_manager.db_wrapper.lock:
            try:
                await self.wallet_state_manager.db_wrapper.begin_transaction()
                removed_wallet_ids = await self.wallet_state_manager.reorg_rollback(fork_height)
                await self.wallet_state_manager.blockchain.set_finished_sync_up_to(fork_height, True, in_rollback=True)
                if cache is None:
                    self.rollback_request_caches(fork_height)
                else:
                    cache.clear_after_height(fork_height)
                await self.wallet_state_manager.db_wrapper.commit_transaction()
            except Exception as e:
                tb = traceback.format_exc()
                self.log.error(f"Exception while perform_atomic_rollback: {e} {tb}")
                await self.wallet_state_manager.db_wrapper.rollback_transaction()
                await self.wallet_state_manager.coin_store.rebuild_wallet_cache()
                await self.wallet_state_manager.tx_store.rebuild_tx_cache()
                await self.wallet_state_manager.pool_store.rebuild_cache()
                raise
            else:
                await self.wallet_state_manager.blockchain.clean_block_records()

                for wallet_id in removed_wallet_ids:
                    self.wallet_state_manager.wallets.pop(wallet_id)

    async def long_sync(
        self,
        target_height: uint32,
        full_node: WSChiaConnection,
        fork_height: int,
        *,
        rollback: bool,
    ):
        """
        Sync algorithm:
        - Download and verify weight proof (if not trusted)
        - Roll back anything after the fork point (if rollback=True)
        - Subscribe to all puzzle_hashes over and over until there are no more updates
        - Subscribe to all coin_ids over and over until there are no more updates
        - rollback=False means that we are just double-checking with this peer to make sure we don't have any
          missing transactions, so we don't need to rollback
        """

        def is_new_state_update(cs: CoinState) -> bool:
            if cs.spent_height is None and cs.created_height is None:
                return True
            if cs.spent_height is not None and cs.spent_height >= fork_height:
                return True
            if cs.created_height is not None and cs.created_height >= fork_height:
                return True
            return False

        trusted: bool = self.is_trusted(full_node)
        self.log.info(f"Starting sync trusted: {trusted} to peer {full_node.peer_host}")
        assert self.wallet_state_manager is not None
        start_time = time.time()

        if rollback:
            # we should clear all peers since this is a full rollback
            await self.perform_atomic_rollback(fork_height)
            await self.update_ui()

        # We only process new state updates to avoid slow reprocessing. We set the sync height after adding
        # Things, so we don't have to reprocess these later. There can be many things in ph_update_res.
        already_checked_ph: Set[bytes32] = set()
        continue_while: bool = True
        all_puzzle_hashes: List[bytes32] = await self.get_puzzle_hashes_to_subscribe()
        while continue_while:
            # Get all phs from puzzle store
            ph_chunks: Iterator[List[bytes32]] = chunks(all_puzzle_hashes, 1000)
            for chunk in ph_chunks:
                ph_update_res: List[CoinState] = await subscribe_to_phs(
                    [p for p in chunk if p not in already_checked_ph], full_node, 0
                )
                ph_update_res = list(filter(is_new_state_update, ph_update_res))
                if not await self.receive_state_from_peer(ph_update_res, full_node, update_finished_height=True):
                    # If something goes wrong, abort sync
                    return
                already_checked_ph.update(chunk)

            # Check if new puzzle hashed have been created
            await self.wallet_state_manager.create_more_puzzle_hashes()
            all_puzzle_hashes = await self.get_puzzle_hashes_to_subscribe()
            continue_while = False
            for ph in all_puzzle_hashes:
                if ph not in already_checked_ph:
                    continue_while = True
                    break
        self.log.info(f"Successfully subscribed and updated {len(already_checked_ph)} puzzle hashes")

        # The number of coin id updates are usually going to be significantly less than ph updates, so we can
        # sync from 0 every time.
        continue_while = True
        all_coin_ids: List[bytes32] = await self.get_coin_ids_to_subscribe(0)
        already_checked_coin_ids: Set[bytes32] = set()
        while continue_while:
            one_k_chunks = chunks(all_coin_ids, 1000)
            for chunk in one_k_chunks:
                c_update_res: List[CoinState] = await subscribe_to_coin_updates(chunk, full_node, 0)

                if not await self.receive_state_from_peer(c_update_res, full_node):
                    # If something goes wrong, abort sync
                    return
                already_checked_coin_ids.update(chunk)

            all_coin_ids = await self.get_coin_ids_to_subscribe(0)
            continue_while = False
            for coin_id in all_coin_ids:
                if coin_id not in already_checked_coin_ids:
                    continue_while = True
                    break
        self.log.info(f"Successfully subscribed and updated {len(already_checked_coin_ids)} coin ids")

        # Only update this fully when the entire sync has completed
        await self.wallet_state_manager.blockchain.set_finished_sync_up_to(target_height)

        if trusted:
            self.local_node_synced = True

        self.wallet_state_manager.state_changed("new_block")

        self.synced_peers.add(full_node.peer_node_id)
        await self.update_ui()

        end_time = time.time()
        duration = end_time - start_time
        self.log.info(f"Sync (trusted: {trusted}) duration was: {duration}")

    async def receive_state_from_peer(
        self,
        items_input: List[CoinState],
        peer: WSChiaConnection,
        fork_height: Optional[uint32] = None,
        height: Optional[uint32] = None,
        header_hash: Optional[bytes32] = None,
        update_finished_height: bool = False,
    ) -> bool:
        # Adds the state to the wallet state manager. If the peer is trusted, we do not validate. If the peer is
        # untrusted we do, but we might not add the state, since we need to receive the new_peak message as well.

        if self.wallet_state_manager is None:
            return False
        trusted = self.is_trusted(peer)
        # Validate states in parallel, apply serial
        # TODO: optimize fetching
        if self.validation_semaphore is None:
            self.validation_semaphore = asyncio.Semaphore(10)

        # Rollback is handled in wallet_short_sync_backtrack for untrusted peers, so we don't need to do it here.
        # Also it's not safe to rollback, an untrusted peer can give us old fork point and make our TX dissapear.
        # wallet_short_sync_backtrack can safely rollback because we validated the weight for the new peak so we
        # know the peer is telling the truth about the reorg.

        # If there is a fork, we need to ensure that we roll back in trusted mode to properly handle reorgs
        cache: PeerRequestCache = self.get_cache_for_peer(peer)
        if trusted and fork_height is not None and height is not None and fork_height != height - 1:
            # only one peer told us to rollback so only clear for that peer
            await self.perform_atomic_rollback(fork_height, cache=cache)
        else:
            if fork_height is not None:
                # only one peer told us to rollback so only clear for that peer
                cache.clear_after_height(fork_height)
                self.log.info(f"clear_after_height {fork_height} for peer {peer}")

        all_tasks: List[asyncio.Task] = []
        target_concurrent_tasks: int = 30
        concurrent_tasks_cs_heights: List[uint32] = []

        # Ensure the list is sorted
        items = sorted(items_input, key=last_change_height_cs)

        async def receive_and_validate(inner_states: List[CoinState], inner_idx_start: int, cs_heights: List[uint32]):
            assert self.wallet_state_manager is not None
            try:
                assert self.validation_semaphore is not None
                async with self.validation_semaphore:
                    if header_hash is not None:
                        assert height is not None
                        for inner_state in inner_states:
                            self.add_state_to_race_cache(header_hash, height, inner_state)
                            self.log.info(f"Added to race cache: {height}, {inner_state}")
                    valid_states = [
                        inner_state
                        for inner_state in inner_states
                        if await self.validate_received_state_from_peer(inner_state, peer, cache, fork_height)
                    ]
                    if len(valid_states) > 0:
                        async with self.wallet_state_manager.db_wrapper.lock:
                            self.log.info(
                                f"new coin state received ({inner_idx_start}-"
                                f"{inner_idx_start + len(inner_states) - 1}/ {len(items)})"
                            )
                            if self.wallet_state_manager is None:
                                return
                            try:
                                await self.wallet_state_manager.db_wrapper.begin_transaction()
                                await self.wallet_state_manager.new_coin_state(valid_states, peer, fork_height)

                                if update_finished_height:
                                    if len(cs_heights) == 1:
                                        # We have processed all past tasks, so we can increase the height safely
                                        synced_up_to = last_change_height_cs(valid_states[-1]) - 1
                                    else:
                                        # We know we have processed everything before this min height
                                        synced_up_to = min(cs_heights) - 1
                                    await self.wallet_state_manager.blockchain.set_finished_sync_up_to(
                                        synced_up_to, in_transaction=True
                                    )
                                await self.wallet_state_manager.db_wrapper.commit_transaction()

                            except Exception as e:
                                tb = traceback.format_exc()
                                self.log.error(f"Exception while adding state: {e} {tb}")
                                await self.wallet_state_manager.db_wrapper.rollback_transaction()
                                await self.wallet_state_manager.coin_store.rebuild_wallet_cache()
                                await self.wallet_state_manager.tx_store.rebuild_tx_cache()
                                await self.wallet_state_manager.pool_store.rebuild_cache()
                            else:
                                await self.wallet_state_manager.blockchain.clean_block_records()

            except Exception as e:
                tb = traceback.format_exc()
                self.log.error(f"Exception while adding state: {e} {tb}")
            finally:
                cs_heights.remove(last_change_height_cs(inner_states[0]))

        idx = 1
        # Keep chunk size below 1000 just in case, windows has sqlite limits of 999 per query
        # Untrusted has a smaller batch size since validation has to happen which takes a while
        chunk_size: int = 900 if trusted else 20
        for states in chunks(items, chunk_size):
            if self.server is None:
                self.log.error("No server")
                await asyncio.gather(*all_tasks)
                return False
            if peer.peer_node_id not in self.server.all_connections:
                self.log.error(f"Disconnected from peer {peer.peer_node_id} host {peer.peer_host}")
                await asyncio.gather(*all_tasks)
                return False
            if trusted:
                async with self.wallet_state_manager.db_wrapper.lock:
                    try:
                        self.log.info(f"new coin state received ({idx}-" f"{idx + len(states) - 1}/ {len(items)})")
                        await self.wallet_state_manager.db_wrapper.begin_transaction()
                        await self.wallet_state_manager.new_coin_state(states, peer, fork_height)
                        await self.wallet_state_manager.blockchain.set_finished_sync_up_to(
                            last_change_height_cs(states[-1]) - 1, in_transaction=True
                        )
                        await self.wallet_state_manager.db_wrapper.commit_transaction()
                    except Exception as e:
                        await self.wallet_state_manager.db_wrapper.rollback_transaction()
                        await self.wallet_state_manager.coin_store.rebuild_wallet_cache()
                        await self.wallet_state_manager.tx_store.rebuild_tx_cache()
                        await self.wallet_state_manager.pool_store.rebuild_cache()
                        tb = traceback.format_exc()
                        self.log.error(f"Error adding states.. {e} {tb}")
                        return False
                    else:
                        await self.wallet_state_manager.blockchain.clean_block_records()

            else:
                while len(concurrent_tasks_cs_heights) >= target_concurrent_tasks:
                    await asyncio.sleep(0.1)
                    if self._shut_down:
                        self.log.info("Terminating receipt and validation due to shut down request")
                        await asyncio.gather(*all_tasks)
                        return False
                concurrent_tasks_cs_heights.append(last_change_height_cs(states[0]))
                all_tasks.append(asyncio.create_task(receive_and_validate(states, idx, concurrent_tasks_cs_heights)))
            idx += len(states)

        still_connected = self.server is not None and peer.peer_node_id in self.server.all_connections
        await asyncio.gather(*all_tasks)
        await self.update_ui()
        return still_connected and self.server is not None and peer.peer_node_id in self.server.all_connections

    async def get_coins_with_puzzle_hash(self, puzzle_hash) -> List[CoinState]:
        assert self.wallet_state_manager is not None
        assert self.server is not None
        all_nodes = self.server.connection_by_type[NodeType.FULL_NODE]
        if len(all_nodes.keys()) == 0:
            raise ValueError("Not connected to the full node")
        first_node = list(all_nodes.values())[0]
        msg = wallet_protocol.RegisterForPhUpdates(puzzle_hash, uint32(0))
        coin_state: Optional[RespondToPhUpdates] = await first_node.register_interest_in_puzzle_hash(msg)
        assert coin_state is not None
        return coin_state.coin_states

    async def is_peer_synced(
        self, peer: WSChiaConnection, header_block: HeaderBlock, request_time: uint64
    ) -> Optional[uint64]:
        # Get last timestamp
        last_tx: Optional[HeaderBlock] = await fetch_last_tx_from_peer(header_block.height, peer)
        latest_timestamp: Optional[uint64] = None
        if last_tx is not None:
            assert last_tx.foliage_transaction_block is not None
            latest_timestamp = last_tx.foliage_transaction_block.timestamp

        # Return None if not synced
        if latest_timestamp is None or self.config["testing"] is False and latest_timestamp < request_time - 600:
            return None
        return latest_timestamp

    def is_trusted(self, peer) -> bool:
        assert self.server is not None
        return self.server.is_trusted_peer(peer, self.config["trusted_peers"])

    def add_state_to_race_cache(self, header_hash: bytes32, height: uint32, coin_state: CoinState) -> None:
        # Clears old state that is no longer relevant
        delete_threshold = 100
        for rc_height, rc_hh in self.race_cache_hashes:
            if height - delete_threshold >= rc_height:
                self.race_cache.pop(rc_hh)
        self.race_cache_hashes = [
            (rc_height, rc_hh) for rc_height, rc_hh in self.race_cache_hashes if height - delete_threshold < rc_height
        ]

        if header_hash not in self.race_cache:
            self.race_cache[header_hash] = set()
        self.race_cache[header_hash].add(coin_state)

    async def state_update_received(self, request: wallet_protocol.CoinStateUpdate, peer: WSChiaConnection) -> None:
        # This gets called every time there is a new coin or puzzle hash change in the DB
        # that is of interest to this wallet. It is not guaranteed to come for every height. This message is guaranteed
        # to come before the corresponding new_peak for each height. We handle this differently for trusted and
        # untrusted peers. For trusted, we always process the state, and we process reorgs as well.
        assert self.wallet_state_manager is not None
        assert self.server is not None
        for coin in request.items:
            self.log.info(f"request coin: {coin.coin.name()}{coin}")

        async with self.wallet_state_manager.lock:
            await self.receive_state_from_peer(
                request.items,
                peer,
                request.fork_height,
                request.height,
                request.peak_hash,
            )

    def get_full_node_peer(self) -> Optional[WSChiaConnection]:
        if self.server is None:
            return None

        nodes = self.server.get_full_node_connections()
        if len(nodes) > 0:
            return random.choice(nodes)
        else:
            return None

    async def disconnect_and_stop_wpeers(self) -> None:
        if self.server is None:
            return

        # Close connection of non-trusted peers
        if len(self.server.get_full_node_connections()) > 1:
            for peer in self.server.get_full_node_connections():
                if not self.is_trusted(peer):
                    await peer.close()

        if self.wallet_peers is not None:
            await self.wallet_peers.ensure_is_closed()
            self.wallet_peers = None

    async def check_for_synced_trusted_peer(self, header_block: HeaderBlock, request_time: uint64) -> bool:
        if self.server is None:
            return False
        for peer in self.server.get_full_node_connections():
            if self.is_trusted(peer) and await self.is_peer_synced(peer, header_block, request_time):
                return True
        return False

    async def get_timestamp_for_height(self, height: uint32) -> uint64:
        """
        Returns the timestamp for transaction block at h=height, if not transaction block, backtracks until it finds
        a transaction block
        """
        if height in self.height_to_time:
            return self.height_to_time[height]

        for cache in self.untrusted_caches.values():
            cache_ts: Optional[uint64] = cache.get_height_timestamp(height)
            if cache_ts is not None:
                return cache_ts

        peer: Optional[WSChiaConnection] = self.get_full_node_peer()
        if peer is None:
            raise ValueError("Cannot fetch timestamp, no peers")
        self.log.debug(f"Fetching block at height: {height}")
        last_tx_block: Optional[HeaderBlock] = await fetch_last_tx_from_peer(height, peer)
        if last_tx_block is None:
            raise ValueError(f"Error fetching blocks from peer {peer.get_peer_info()}")
        assert last_tx_block.foliage_transaction_block is not None
        self.get_cache_for_peer(peer).add_to_blocks(last_tx_block)
        return last_tx_block.foliage_transaction_block.timestamp

    async def new_peak_wallet(self, new_peak: wallet_protocol.NewPeakWallet, peer: WSChiaConnection):
        if self.wallet_state_manager is None:
            # When logging out of wallet
            return
        assert self.server is not None
        request_time = uint64(int(time.time()))
        trusted: bool = self.is_trusted(peer)
        peak_hb: Optional[HeaderBlock] = await self.wallet_state_manager.blockchain.get_peak_block()
        if peak_hb is not None and new_peak.weight < peak_hb.weight:
            # Discards old blocks, but accepts blocks that are equal in weight to peak
            return

        request = wallet_protocol.RequestBlockHeader(new_peak.height)
        response: Optional[RespondBlockHeader] = await peer.request_block_header(request)
        if response is None:
            self.log.warning(f"Peer {peer.get_peer_info()} did not respond in time.")
            await peer.close(120)
            return
        header_block: HeaderBlock = response.header_block

        latest_timestamp: Optional[uint64] = await self.is_peer_synced(peer, header_block, request_time)
        if latest_timestamp is None:
            if trusted:
                self.log.debug(f"Trusted peer {peer.get_peer_info()} is not synced.")
                return
            else:
                self.log.warning(f"Non-trusted peer {peer.get_peer_info()} is not synced, disconnecting")
                await peer.close(120)
                return

        current_height: uint32 = await self.wallet_state_manager.blockchain.get_finished_sync_up_to()
        if self.is_trusted(peer):
            async with self.wallet_state_manager.lock:
                await self.wallet_state_manager.blockchain.set_peak_block(header_block, latest_timestamp)
                # Disconnect from all untrusted peers if our local node is trusted and synced
                await self.disconnect_and_stop_wpeers()

                # Sync to trusted node if we haven't done so yet. As long as we have synced once (and not
                # disconnected), we assume that the full node will continue to give us state updates, so we do
                # not need to resync.
                if peer.peer_node_id not in self.synced_peers:
                    if new_peak.height - current_height > self.LONG_SYNC_THRESHOLD:
                        self.wallet_state_manager.set_sync_mode(True)
                    self._primary_peer_sync_task = asyncio.create_task(
                        self.long_sync(new_peak.height, peer, uint32(max(0, current_height - 256)), rollback=True)
                    )
                    await self._primary_peer_sync_task
                    self._primary_peer_sync_task = None
                    self.wallet_state_manager.set_sync_mode(False)

        else:
            far_behind: bool = (
                new_peak.height - self.wallet_state_manager.blockchain.get_peak_height() > self.LONG_SYNC_THRESHOLD
            )

            # check if claimed peak is heavier or same as our current peak
            # if we haven't synced fully to this peer sync again
            if (
                peer.peer_node_id not in self.synced_peers or far_behind
            ) and new_peak.height >= self.constants.WEIGHT_PROOF_BLOCK_MIN:
                if await self.check_for_synced_trusted_peer(header_block, request_time):
                    self.wallet_state_manager.set_sync_mode(False)
                    self.log.info("Cancelling untrusted sync, we are connected to a trusted peer")
                    return

                syncing = False
                if far_behind or len(self.synced_peers) == 0:
                    syncing = True
                    self.wallet_state_manager.set_sync_mode(True)
                try:
                    (
                        valid_weight_proof,
                        weight_proof,
                        summaries,
                        block_records,
                    ) = await self.fetch_and_validate_the_weight_proof(peer, response.header_block)
                    if valid_weight_proof is False:
                        if syncing:
                            self.wallet_state_manager.set_sync_mode(False)
                        await peer.close()
                        return

                    if await self.check_for_synced_trusted_peer(header_block, request_time):
                        self.wallet_state_manager.set_sync_mode(False)
                        self.log.info("Cancelling untrusted sync, we are connected to a trusted peer")
                        return
                    assert weight_proof is not None
                    old_proof = self.wallet_state_manager.blockchain.synced_weight_proof
                    if syncing:
                        # This usually happens the first time we start up the wallet. We roll back slightly to be
                        # safe, but we don't want to rollback too much (hence 16)
                        fork_point: int = max(0, current_height - 16)
                    else:
                        # In this case we will not rollback so it's OK to check some older updates as well, to ensure
                        # that no recent transactions are being hidden.
                        fork_point = 0
                    if old_proof is not None:
                        # If the weight proof fork point is in the past, rollback more to ensure we don't have duplicate
                        # state.
                        wp_fork_point = self.wallet_state_manager.weight_proof_handler.get_fork_point(
                            old_proof, weight_proof
                        )
                        fork_point = min(fork_point, wp_fork_point)

                    await self.wallet_state_manager.blockchain.new_weight_proof(weight_proof, self.salt, block_records)
                    if syncing:
                        async with self.wallet_state_manager.lock:
                            self.log.info("Primary peer syncing")
                            self._primary_peer_sync_task = asyncio.create_task(
                                self.long_sync(new_peak.height, peer, fork_point, rollback=True)
                            )
                            await self._primary_peer_sync_task
                            self._primary_peer_sync_task = None
                    else:
                        if self._secondary_peer_sync_task is None or self._secondary_peer_sync_task.done():
                            self.log.info("Secondary peer syncing")
                            self._secondary_peer_sync_task = asyncio.create_task(
                                self.long_sync(new_peak.height, peer, fork_point, rollback=False)
                            )
                            return
                        else:
                            self.log.info("Will not do secondary sync, there is already another sync task running.")
                            return
                    self.log.info(f"New peak wallet.. {new_peak.height} {peer.get_peer_info()} 12")
                    if (
                        self.wallet_state_manager.blockchain.synced_weight_proof is None
                        or weight_proof.recent_chain_data[-1].weight
                        > self.wallet_state_manager.blockchain.synced_weight_proof.recent_chain_data[-1].weight
                    ):
                        await self.wallet_state_manager.blockchain.new_weight_proof(
                            weight_proof, self.salt, block_records
                        )
                except Exception as e:
                    tb = traceback.format_exc()
                    self.log.error(f"Error syncing to {peer.get_peer_info()} {e} {tb}")
                    if syncing:
                        self.wallet_state_manager.set_sync_mode(False)
                    tb = traceback.format_exc()
                    self.log.error(f"Error syncing to {peer.get_peer_info()} {tb}")
                    await peer.close()
                    return
                if syncing:
                    self.wallet_state_manager.set_sync_mode(False)

            else:
                # This is the (untrusted) case where we already synced and are not too far behind. Here we just
                # fetch one by one.
                async with self.wallet_state_manager.lock:
                    peak_hb = await self.wallet_state_manager.blockchain.get_peak_block()
                    if peak_hb is None or new_peak.weight > peak_hb.weight:
                        backtrack_fork_height: int = await self.wallet_short_sync_backtrack(header_block, peer)
                    else:
                        backtrack_fork_height = new_peak.height - 1

                    if peer.peer_node_id not in self.synced_peers:
                        # Edge case, this happens when the peak < WEIGHT_PROOF_BLOCK_MIN
                        # we still want to subscribe for all phs and coins.
                        # (Hints are not in filter)
                        all_coin_ids: List[bytes32] = await self.get_coin_ids_to_subscribe(uint32(0))
                        phs: List[bytes32] = await self.get_puzzle_hashes_to_subscribe()
                        ph_updates: List[CoinState] = await subscribe_to_phs(phs, peer, uint32(0))
                        coin_updates: List[CoinState] = await subscribe_to_coin_updates(all_coin_ids, peer, uint32(0))
                        peer_new_peak_height, peer_new_peak_hash = self.node_peaks[peer.peer_node_id]
                        success = await self.receive_state_from_peer(
                            ph_updates + coin_updates,
                            peer,
                            height=peer_new_peak_height,
                            header_hash=peer_new_peak_hash,
                        )
                        if success:
                            self.synced_peers.add(peer.peer_node_id)
                    else:
                        if peak_hb is not None and new_peak.weight <= peak_hb.weight:
                            # Don't process blocks at the same weight
                            return

                    # For every block, we need to apply the cache from race_cache
                    for potential_height in range(backtrack_fork_height + 1, new_peak.height + 1):
                        header_hash = self.wallet_state_manager.blockchain.height_to_hash(uint32(potential_height))
                        if header_hash in self.race_cache:
                            self.log.info(f"Receiving race state: {self.race_cache[header_hash]}")
                            await self.receive_state_from_peer(list(self.race_cache[header_hash]), peer)

                    self.wallet_state_manager.state_changed("new_block")
                    self.wallet_state_manager.set_sync_mode(False)
                    self.log.info(f"Finished processing new peak of {new_peak.height}")

        if peer.peer_node_id in self.synced_peers:
            await self.wallet_state_manager.blockchain.set_finished_sync_up_to(new_peak.height)

        async with self.wallet_state_manager.lock:
            await self.wallet_state_manager.new_peak(new_peak)

    async def wallet_short_sync_backtrack(self, header_block: HeaderBlock, peer: WSChiaConnection) -> int:
        assert self.wallet_state_manager is not None
        peak: Optional[HeaderBlock] = await self.wallet_state_manager.blockchain.get_peak_block()

        top = header_block
        blocks = [top]
        # Fetch blocks backwards until we hit the one that we have,
        # then complete them with additions / removals going forward
        fork_height = 0
        if self.wallet_state_manager.blockchain.contains_block(header_block.prev_header_hash):
            fork_height = header_block.height - 1

        while not self.wallet_state_manager.blockchain.contains_block(top.prev_header_hash) and top.height > 0:
            request_prev = wallet_protocol.RequestBlockHeader(top.height - 1)
            response_prev: Optional[RespondBlockHeader] = await peer.request_block_header(request_prev)
            if response_prev is None or not isinstance(response_prev, RespondBlockHeader):
                raise RuntimeError("bad block header response from peer while syncing")
            prev_head = response_prev.header_block
            blocks.append(prev_head)
            top = prev_head
            fork_height = top.height - 1

        blocks.reverse()
        # Roll back coins and transactions
        peak_height = self.wallet_state_manager.blockchain.get_peak_height()
        if fork_height < peak_height:
            self.log.info(f"Rolling back to {fork_height}")
            # we should clear all peers since this is a full rollback
            await self.perform_atomic_rollback(fork_height)
            await self.update_ui()

        if peak is not None:
            assert header_block.weight >= peak.weight
        for block in blocks:
            # Set blockchain to the latest peak
            res, err = await self.wallet_state_manager.blockchain.receive_block(block)
            if res == ReceiveBlockResult.INVALID_BLOCK:
                raise ValueError(err)

        return fork_height

    async def update_ui(self):
        for wallet_id, wallet in self.wallet_state_manager.wallets.items():
            self.wallet_state_manager.state_changed("coin_removed", wallet_id)
            self.wallet_state_manager.state_changed("coin_added", wallet_id)

    async def fetch_and_validate_the_weight_proof(
        self, peer: WSChiaConnection, peak: HeaderBlock
    ) -> Tuple[bool, Optional[WeightProof], List[SubEpochSummary], List[BlockRecord]]:
        assert self.wallet_state_manager is not None
        assert self.wallet_state_manager.weight_proof_handler is not None

        wp_timeout = self.config.get("weight_proof_timeout", 360)
        self.log.debug(f"weight proof timeout is {wp_timeout} sec")
        seed = std_hash(self.salt + bytes(peak.header_hash))
        if peer.has_wp_v2_capability():
            self.log.info(f"wp salt is {self.salt}, salted seed is {seed}")
            wp_request = RequestProofOfWeightV2(peak.weight, peak.header_hash, seed)
            weight_proof_response = await peer.request_proof_of_weight_v2(wp_request, timeout=wp_timeout)
        else:
            weight_proof_response = await peer.request_proof_of_weight(
                RequestProofOfWeight(peak.height, peak.header_hash), timeout=wp_timeout
            )

        if weight_proof_response is None:
            return False, None, [], []
        start_validation = time.time()

        weight_proof = weight_proof_response.wp

        if weight_proof.recent_chain_data[-1].reward_chain_block.weight != peak.weight:
            return False, None, [], []

        if weight_proof.get_hash() in self.valid_wp_cache:
            valid, summaries, block_records = self.valid_wp_cache[weight_proof.get_hash()]
        else:
            start_validation = time.time()
            if peer.has_wp_v2_capability():
                (
                    valid,
                    summaries,
                    block_records,
                ) = await validate_weight_proof_no_fork_point(self.constants, weight_proof, seed)
            else:
                (
                    valid,
                    summaries,
                    block_records,
                ) = await self.wallet_state_manager.weight_proof_handler.validate_weight_proof(weight_proof)
            if valid:
                self.valid_wp_cache[weight_proof.get_hash()] = valid, summaries, block_records

        end_validation = time.time()
        self.log.info(f"It took {end_validation - start_validation} time to validate the weight proof")
        return valid, weight_proof, summaries, block_records

    async def get_puzzle_hashes_to_subscribe(self) -> List[bytes32]:
        assert self.wallet_state_manager is not None
        all_puzzle_hashes = list(await self.wallet_state_manager.puzzle_store.get_all_puzzle_hashes())
        # Get all phs from interested store
        interested_puzzle_hashes = [
            t[0] for t in await self.wallet_state_manager.interested_store.get_interested_puzzle_hashes()
        ]
        all_puzzle_hashes.extend(interested_puzzle_hashes)
        return all_puzzle_hashes

    async def get_coin_ids_to_subscribe(self, min_height: int) -> List[bytes32]:
        assert self.wallet_state_manager is not None
        all_coins: Set[WalletCoinRecord] = await self.wallet_state_manager.coin_store.get_coins_to_check(min_height)
        all_coin_names: Set[bytes32] = {coin_record.name() for coin_record in all_coins}
        removed_dict = await self.wallet_state_manager.trade_manager.get_coins_of_interest()
        all_coin_names.update(removed_dict.keys())
        all_coin_names.update(await self.wallet_state_manager.interested_store.get_interested_coin_ids())
        return list(all_coin_names)

    async def validate_received_state_from_peer(
        self,
        coin_state: CoinState,
        peer: WSChiaConnection,
        peer_request_cache: PeerRequestCache,
        fork_height: Optional[uint32],
    ) -> bool:
        """
        Returns all state that is valid and included in the blockchain proved by the weight proof. If return_old_states
        is False, only new states that are not in the coin_store are returned.
        """
        assert self.wallet_state_manager is not None

        # Only use the cache if we are talking about states before the fork point. If we are evaluating something
        # in a reorg, we cannot use the cache, since we don't know if it's actually in the new chain after the reorg.
        if await can_use_peer_request_cache(coin_state, peer_request_cache, fork_height):
            return True

        spent_height = coin_state.spent_height
        confirmed_height = coin_state.created_height
        current = await self.wallet_state_manager.coin_store.get_coin_record(coin_state.coin.name())
        # if remote state is same as current local state we skip validation

        # CoinRecord unspent = height 0, coin state = None. We adjust for comparison below
        current_spent_height = None
        if current is not None and current.spent_block_height != 0:
            current_spent_height = current.spent_block_height

        # Same as current state, nothing to do
        if (
            current is not None
            and current_spent_height == spent_height
            and current.confirmed_block_height == confirmed_height
        ):
            peer_request_cache.add_to_states_validated(coin_state)
            return True

        reorg_mode = False

        # If coin was removed from the blockchain
        if confirmed_height is None:
            if current is None:
                # Coin does not exist in local DB, so no need to do anything
                return False
            # This coin got reorged
            reorg_mode = True
            confirmed_height = current.confirmed_block_height

        # request header block for created height
        state_block: Optional[HeaderBlock] = peer_request_cache.get_block(confirmed_height)
        if state_block is None or reorg_mode:
            state_blocks = await request_header_blocks(peer, confirmed_height, confirmed_height)
            if state_blocks is None:
                return False
            state_block = state_blocks[0]
            assert state_block is not None
            peer_request_cache.add_to_blocks(state_block)

        # get proof of inclusion
        assert state_block.foliage_transaction_block is not None
        validate_additions_result = await request_and_validate_additions(
            peer,
            peer_request_cache,
            state_block.height,
            state_block.header_hash,
            coin_state.coin.puzzle_hash,
            state_block.foliage_transaction_block.additions_root,
        )

        if validate_additions_result is False:
            self.log.warning("Validate false 1")
            await peer.close(9999)
            return False

        # If spent_height is None, we need to validate that the creation block is actually in the longest blockchain.
        # Otherwise, we don't have to, since we will validate the spent block later.
        if coin_state.spent_height is None:
            validated = await self.validate_block_inclusion(state_block, peer, peer_request_cache)
            if not validated:
                return False

        # TODO: make sure all cases are covered
        if current is not None:
            if spent_height is None and current.spent_block_height != 0:
                # Peer is telling us that coin that was previously known to be spent is not spent anymore
                # Check old state

                spent_state_blocks: Optional[List[HeaderBlock]] = await request_header_blocks(
                    peer, current.spent_block_height, current.spent_block_height
                )
                if spent_state_blocks is None:
                    return False
                spent_state_block = spent_state_blocks[0]
                assert spent_state_block.height == current.spent_block_height
                assert spent_state_block.foliage_transaction_block is not None
                peer_request_cache.add_to_blocks(spent_state_block)

                validate_removals_result: bool = await request_and_validate_removals(
                    peer,
                    current.spent_block_height,
                    spent_state_block.header_hash,
                    coin_state.coin.name(),
                    spent_state_block.foliage_transaction_block.removals_root,
                )
                if validate_removals_result is False:
                    self.log.warning("Validate false 2")
                    await peer.close(9999)
                    return False
                validated = await self.validate_block_inclusion(spent_state_block, peer, peer_request_cache)
                if not validated:
                    return False

        if spent_height is not None:
            # request header block for created height
            cached_spent_state_block = peer_request_cache.get_block(spent_height)
            if cached_spent_state_block is None:
                spent_state_blocks = await request_header_blocks(peer, spent_height, spent_height)
                if spent_state_blocks is None:
                    return False
                spent_state_block = spent_state_blocks[0]
                assert spent_state_block.height == spent_height
                assert spent_state_block.foliage_transaction_block is not None
                peer_request_cache.add_to_blocks(spent_state_block)
            else:
                spent_state_block = cached_spent_state_block
            assert spent_state_block is not None
            assert spent_state_block.foliage_transaction_block is not None
            validate_removals_result = await request_and_validate_removals(
                peer,
                spent_state_block.height,
                spent_state_block.header_hash,
                coin_state.coin.name(),
                spent_state_block.foliage_transaction_block.removals_root,
            )
            if validate_removals_result is False:
                self.log.warning("Validate false 3")
                await peer.close(9999)
                return False
            validated = await self.validate_block_inclusion(spent_state_block, peer, peer_request_cache)
            if not validated:
                return False
        peer_request_cache.add_to_states_validated(coin_state)

        return True

    async def validate_block_inclusion(
        self, block: HeaderBlock, peer: WSChiaConnection, peer_request_cache: PeerRequestCache
    ) -> bool:
        assert self.wallet_state_manager is not None
        assert self.server is not None
        if self.wallet_state_manager.blockchain.contains_height(block.height):
            stored_hash = self.wallet_state_manager.blockchain.height_to_hash(block.height)
            stored_record = self.wallet_state_manager.blockchain.try_block_record(stored_hash)
            if stored_record is not None:
                if stored_record.header_hash == block.header_hash:
                    return True

        weight_proof: Optional[
            Union[WeightProof, WeightProofV2]
        ] = self.wallet_state_manager.blockchain.synced_weight_proof
        if weight_proof is None:
            return False

        if block.height >= weight_proof.recent_chain_data[0].height:
            # this was already validated as part of the wp validation
            index = block.height - weight_proof.recent_chain_data[0].height
            if index >= len(weight_proof.recent_chain_data):
                return False
            if weight_proof.recent_chain_data[index].header_hash != block.header_hash:
                self.log.error("Failed validation 1")
                return False
            return True
        else:
            start = block.height + 1
            compare_to_recent = False
            current_ses: Optional[SubEpochData] = None
            inserted: Optional[SubEpochData] = None
            first_height_recent = weight_proof.recent_chain_data[0].height
            if start > first_height_recent - 1000:
                compare_to_recent = True
                end = first_height_recent
            else:
                if block.height < self.constants.SUB_EPOCH_BLOCKS:
                    inserted = weight_proof.sub_epochs[1]
                    end = self.constants.SUB_EPOCH_BLOCKS + inserted.num_blocks_overflow
                else:
                    request = RequestSESInfo(block.height, block.height + 32)
                    res_ses: Optional[RespondSESInfo] = peer_request_cache.get_ses_request(block.height)
                    if res_ses is None:
                        res_ses = await peer.request_ses_hashes(request)
                        peer_request_cache.add_to_ses_requests(block.height, res_ses)
                    assert res_ses is not None

                    ses_0 = res_ses.reward_chain_hash[0]
                    last_height = res_ses.heights[0][-1]  # Last height in sub epoch
                    end = last_height
                    num_sub_epochs = len(weight_proof.sub_epochs)
                    for idx, ses in enumerate(weight_proof.sub_epochs):
                        if idx > num_sub_epochs - 3:
                            break
                        if ses.reward_chain_hash == ses_0:
                            current_ses = ses
                            inserted = weight_proof.sub_epochs[idx + 2]
                            break
                    if current_ses is None:
                        self.log.error("Failed validation 2")
                        return False

            all_peers = self.server.get_full_node_connections()
            blocks: Optional[List[HeaderBlock]] = await fetch_header_blocks_in_range(
                start, end, peer_request_cache, all_peers
            )

            if blocks is None:
                self.log.error(f"Error fetching blocks {start} {end}")
                return False

            if compare_to_recent and weight_proof.recent_chain_data[0].header_hash != blocks[-1].header_hash:
                self.log.error("Failed validation 3")
                return False

            if not compare_to_recent:
                last = blocks[-1].finished_sub_slots[-1].reward_chain.get_hash()
                if inserted is None or last != inserted.reward_chain_hash:
                    self.log.error("Failed validation 4")
                    return False
            pk_m_sig: List[Tuple[G1Element, bytes32, G2Element]] = []
            sigs_to_cache: List[HeaderBlock] = []
            blocks_to_cache: List[Tuple[bytes32, uint32]] = []

            signatures_to_validate: int = 30
            for idx in range(len(blocks)):
                en_block = blocks[idx]
                if idx < signatures_to_validate and not peer_request_cache.in_block_signatures_validated(en_block):
                    # Validate that the block is buried in the foliage by checking the signatures
                    pk_m_sig.append(
                        (
                            en_block.reward_chain_block.proof_of_space.plot_public_key,
                            en_block.foliage.foliage_block_data.get_hash(),
                            en_block.foliage.foliage_block_data_signature,
                        )
                    )
                    sigs_to_cache.append(en_block)

                # This is the reward chain challenge. If this is in the cache, it means the prev block
                # has been validated. We must at least check the first block to ensure they are connected
                reward_chain_hash: bytes32 = en_block.reward_chain_block.reward_chain_ip_vdf.challenge
                if idx != 0 and peer_request_cache.in_blocks_validated(reward_chain_hash):
                    # As soon as we see a block we have already concluded is in the chain, we can quit.
                    if idx > signatures_to_validate:
                        break
                else:
                    # Validate that the block is committed to by the weight proof
                    if idx == 0:
                        prev_block_rc_hash: bytes32 = block.reward_chain_block.get_hash()
                        prev_hash = block.header_hash
                    else:
                        prev_block_rc_hash = blocks[idx - 1].reward_chain_block.get_hash()
                        prev_hash = blocks[idx - 1].header_hash

                    if not en_block.prev_header_hash == prev_hash:
                        self.log.error("Failed validation 5")
                        return False

                    if len(en_block.finished_sub_slots) > 0:
                        reversed_slots = en_block.finished_sub_slots.copy()
                        reversed_slots.reverse()
                        for slot_idx, slot in enumerate(reversed_slots[:-1]):
                            hash_val = reversed_slots[slot_idx + 1].reward_chain.get_hash()
                            if not hash_val == slot.reward_chain.end_of_slot_vdf.challenge:
                                self.log.error("Failed validation 6")
                                return False
                        if not prev_block_rc_hash == reversed_slots[-1].reward_chain.end_of_slot_vdf.challenge:
                            self.log.error("Failed validation 7")
                            return False
                    else:
                        if not prev_block_rc_hash == reward_chain_hash:
                            self.log.error("Failed validation 8")
                            return False
                    blocks_to_cache.append((reward_chain_hash, en_block.height))

            agg_sig: G2Element = AugSchemeMPL.aggregate([sig for (_, _, sig) in pk_m_sig])
            if not AugSchemeMPL.aggregate_verify(
                [pk for (pk, _, _) in pk_m_sig], [m for (_, m, _) in pk_m_sig], agg_sig
            ):
                self.log.error("Failed signature validation")
                return False
            for header_block in sigs_to_cache:
                peer_request_cache.add_to_block_signatures_validated(header_block)
            for reward_chain_hash, height in blocks_to_cache:
                peer_request_cache.add_to_blocks_validated(reward_chain_hash, height)
            return True

    async def fetch_puzzle_solution(self, peer: WSChiaConnection, height: uint32, coin: Coin) -> CoinSpend:
        solution_response = await peer.request_puzzle_solution(
            wallet_protocol.RequestPuzzleSolution(coin.name(), height)
        )
        if solution_response is None or not isinstance(solution_response, wallet_protocol.RespondPuzzleSolution):
            raise ValueError(f"Was not able to obtain solution {solution_response}")
        assert solution_response.response.puzzle.get_tree_hash() == coin.puzzle_hash
        assert solution_response.response.coin_name == coin.name()

        return CoinSpend(
            coin,
            solution_response.response.puzzle,
            solution_response.response.solution,
        )

    async def get_coin_state(
        self, coin_names: List[bytes32], fork_height: Optional[uint32] = None, peer: Optional[WSChiaConnection] = None
    ) -> List[CoinState]:
        assert self.server is not None
        all_nodes = self.server.connection_by_type[NodeType.FULL_NODE]
        if len(all_nodes.keys()) == 0:
            raise ValueError("Not connected to the full node")
        # Use supplied if provided, prioritize trusted otherwise
        if peer is None:
            for node in list(all_nodes.values()):
                if self.is_trusted(node):
                    peer = node
                    break
            if peer is None:
                peer = list(all_nodes.values())[0]

        assert peer is not None
        msg = wallet_protocol.RegisterForCoinUpdates(coin_names, uint32(0))
        coin_state: Optional[RespondToCoinUpdates] = await peer.register_interest_in_coin(msg)
        assert coin_state is not None

        if not self.is_trusted(peer):
            valid_list = []
            for coin in coin_state.coin_states:
                valid = await self.validate_received_state_from_peer(
                    coin, peer, self.get_cache_for_peer(peer), fork_height
                )
                if valid:
                    valid_list.append(coin)
            return valid_list

        return coin_state.coin_states

    async def fetch_children(
        self, peer: WSChiaConnection, coin_name: bytes32, fork_height: Optional[uint32] = None
    ) -> List[CoinState]:
        response: Optional[wallet_protocol.RespondChildren] = await peer.request_children(
            wallet_protocol.RequestChildren(coin_name)
        )
        if response is None or not isinstance(response, wallet_protocol.RespondChildren):
            raise ValueError(f"Was not able to obtain children {response}")

        if not self.is_trusted(peer):
            request_cache = self.get_cache_for_peer(peer)
            validated = []
            for state in response.coin_states:
                valid = await self.validate_received_state_from_peer(state, peer, request_cache, fork_height)
                if valid:
                    validated.append(state)
            return validated
        return response.coin_states

    # For RPC only. You should use wallet_state_manager.add_pending_transaction for normal wallet business.
    async def push_tx(self, spend_bundle):
        msg = make_msg(
            ProtocolMessageTypes.send_transaction,
            wallet_protocol.SendTransaction(spend_bundle),
        )
        full_nodes = self.server.get_full_node_connections()
        for peer in full_nodes:
            await peer.send_message(msg)<|MERGE_RESOLUTION|>--- conflicted
+++ resolved
@@ -81,74 +81,6 @@
 class WalletNode:
     config: Dict
     root_path: Path
-<<<<<<< HEAD
-    state_changed_callback: Optional[Callable]
-    syncing: bool
-    full_node_peer: Optional[PeerInfo]
-    peer_task: Optional[asyncio.Task]
-    logged_in: bool
-    wallet_peers_initialized: bool
-    keychain_proxy: Optional[KeychainProxy]
-    wallet_peers: Optional[WalletPeers]
-    race_cache: Dict[bytes32, Set[CoinState]]
-    race_cache_hashes: List[Tuple[uint32, bytes32]]
-    new_peak_queue: NewPeakQueue
-    _process_new_subscriptions_task: Optional[asyncio.Task]
-    _primary_peer_sync_task: Optional[asyncio.Task]
-    _secondary_peer_sync_task: Optional[asyncio.Task]
-    node_peaks: Dict[bytes32, Tuple[uint32, bytes32]]
-    validation_semaphore: Optional[asyncio.Semaphore]
-    local_node_synced: bool
-    salt: bytes32
-
-    def __init__(
-        self,
-        config: Dict,
-        root_path: Path,
-        consensus_constants: ConsensusConstants,
-        name: str = None,
-        local_keychain: Optional[Keychain] = None,
-    ):
-        self.config = config
-        self.constants = consensus_constants
-        self.root_path = root_path
-        self.log = logging.getLogger(name if name else __name__)
-        # Normal operation data
-        self.cached_blocks: Dict = {}
-        self.future_block_hashes: Dict = {}
-
-        # Sync data
-        self._shut_down = False
-        self.proof_hashes: List = []
-        self.state_changed_callback = None
-        self.wallet_state_manager = None
-        self.server = None
-        self.wsm_close_task = None
-        self.sync_task: Optional[asyncio.Task] = None
-        self.logged_in_fingerprint: Optional[int] = None
-        self.peer_task = None
-        self.logged_in = False
-        self.keychain_proxy = None
-        self.local_keychain = local_keychain
-        self.height_to_time: Dict[uint32, uint64] = {}
-        self.synced_peers: Set[bytes32] = set()  # Peers that we have long synced to
-        self.wallet_peers = None
-        self.wallet_peers_initialized = False
-        self.valid_wp_cache: Dict[bytes32, Any] = {}
-        self.untrusted_caches: Dict[bytes32, PeerRequestCache] = {}
-        self.race_cache = {}  # in Untrusted mode wallet might get the state update before receiving the block
-        self.race_cache_hashes = []
-        self._process_new_subscriptions_task = None
-        self._primary_peer_sync_task = None
-        self._secondary_peer_sync_task = None
-        self.node_peaks = {}
-        self.validation_semaphore = None
-        self.local_node_synced = False
-        self.LONG_SYNC_THRESHOLD = 200
-        self.salt = bytes32.from_bytes(token_bytes(32))
-        self.last_wallet_tx_resend_time: int = 0
-        self.wallet_tx_resend_timeout_secs: int = 1800  # Duration in seconds
-=======
     constants: ConsensusConstants
     local_keychain: Optional[Keychain] = None
 
@@ -183,6 +115,7 @@
     validation_semaphore: Optional[asyncio.Semaphore] = None
     local_node_synced: bool = False
     LONG_SYNC_THRESHOLD: int = 200
+    salt: bytes32 = bytes32.from_bytes(token_bytes(32))
     last_wallet_tx_resend_time: int = 0
     # Duration in seconds
     wallet_tx_resend_timeout_secs: int = 1800
@@ -193,7 +126,6 @@
     _process_new_subscriptions_task: Optional[asyncio.Task] = None
     _primary_peer_sync_task: Optional[asyncio.Task] = None
     _secondary_peer_sync_task: Optional[asyncio.Task] = None
->>>>>>> 2afab822
 
     async def ensure_keychain_proxy(self) -> KeychainProxy:
         if self.keychain_proxy is None:
