--- conflicted
+++ resolved
@@ -12,10 +12,6 @@
 from chia.util.db_wrapper import DBWrapper
 from chia.util.hash import std_hash
 from chia.util.ints import uint32, uint64
-<<<<<<< HEAD
-=======
-from chia.wallet.puzzle_drivers import PuzzleInfo
->>>>>>> 60ef79bc
 from chia.wallet.payment import Payment
 from chia.wallet.puzzle_drivers import PuzzleInfo
 from chia.wallet.trade_record import TradeRecord
@@ -62,11 +58,7 @@
         - get_asset_id() -> bytes32
       - Finally, you must make sure that your wallet will respond appropriately when these WSM methods are called:
         - get_wallet_for_puzzle_info(puzzle_info: PuzzleInfo) -> <Your wallet>
-<<<<<<< HEAD
         - create_wallet_for_puzzle_info(puzzle_info: PuzzleInfo) -> <Your wallet>
-=======
-        - create_wallet_for_puzzle_info(..., puzzle_info: PuzzleInfo) -> <Your wallet>  (See cat_wallet.py for full API)
->>>>>>> 60ef79bc
         - get_wallet_for_asset_id(asset_id: bytes32) -> <Your wallet>
     """
 
@@ -230,7 +222,6 @@
 
             if wallet is None:
                 continue
-<<<<<<< HEAD
             new_ph = await wallet.get_new_puzzlehash()
             # This should probably not switch on whether or not we're spending a CAT but it has to for now
             # ATTENTION: new_wallets
@@ -239,15 +230,7 @@
                     [coin.amount], [new_ph], fee=fee_to_pay, coins={coin}, ignore_max_send_amount=True
                 )
                 all_txs.extend(txs)
-=======
-
-            if wallet.type() == WalletType.NFT:
-                new_ph = await wallet.wallet_state_manager.main_wallet.get_new_puzzlehash()
->>>>>>> 60ef79bc
             else:
-                new_ph = await wallet.get_new_puzzlehash()
-            # This should probably not switch on whether or not we're spending a XCH but it has to for now
-            if wallet.type() == WalletType.STANDARD_WALLET:
                 if fee_to_pay > coin.amount:
                     selected_coins: Set[Coin] = await wallet.select_coins(
                         uint64(fee_to_pay - coin.amount),
@@ -264,12 +247,6 @@
                     ignore_max_send_amount=True,
                 )
                 all_txs.append(tx)
-            else:
-                # ATTENTION: new_wallets
-                txs = await wallet.generate_signed_transaction(
-                    [coin.amount], [new_ph], fee=fee_to_pay, coins={coin}, ignore_max_send_amount=True
-                )
-                all_txs.extend(txs)
             fee_to_pay = uint64(0)
 
             cancellation_addition = Coin(coin.name(), new_ph, coin.amount)
@@ -308,19 +285,12 @@
     async def create_offer_for_ids(
         self,
         offer: Dict[Union[int, bytes32], int],
-<<<<<<< HEAD
         driver_dict: Optional[Dict[bytes32, PuzzleInfo]] = None,
         fee: uint64 = uint64(0),
         validate_only: bool = False,
     ) -> Tuple[bool, Optional[TradeRecord], Optional[str]]:
         if driver_dict is None:
             driver_dict = {}
-=======
-        driver_dict: Dict[bytes32, PuzzleInfo] = {},
-        fee: uint64 = uint64(0),
-        validate_only: bool = False,
-    ) -> Tuple[bool, Optional[TradeRecord], Optional[str]]:
->>>>>>> 60ef79bc
         success, created_offer, error = await self._create_offer_for_ids(offer, driver_dict, fee=fee)
         if not success or created_offer is None:
             raise Exception(f"Error creating offer: {error}")
@@ -347,12 +317,8 @@
 
     async def _create_offer_for_ids(
         self,
-        offer_dict: Dict[Union[int, bytes32], int],
-<<<<<<< HEAD
+        offer_dict: Dict[Union[int, bytes32], Union[Dict[str, Any], int]],
         driver_dict: Optional[Dict[bytes32, PuzzleInfo]] = None,
-=======
-        driver_dict: Dict[bytes32, PuzzleInfo] = {},
->>>>>>> 60ef79bc
         fee: uint64 = uint64(0),
     ) -> Tuple[bool, Optional[Offer], Optional[str]]:
         """
@@ -400,7 +366,6 @@
                     else:
                         asset_id = id
                         wallet = await self.wallet_state_manager.get_wallet_for_asset_id(asset_id.hex())
-<<<<<<< HEAD
                     if not callable(getattr(wallet, "get_coins_to_offer", None)):  # ATTENTION: new wallets
                         raise ValueError(f"Cannot offer coins from wallet id {wallet.id()}")
                     coins_to_offer[id] = await wallet.get_coins_to_offer(asset_id, uint64(abs(amount)))
@@ -418,26 +383,6 @@
                             driver_dict[asset_id] = puzzle_driver
                     else:
                         raise ValueError(f"Wallet for asset id {asset_id} is not properly integrated with TradeManager")
-=======
-                        wallet_id = wallet.id()
-                    if not callable(getattr(wallet, "get_coins_to_offer", None)):  # ATTENTION: new wallets
-                        raise ValueError(f"Cannot offer coins from wallet id {wallet.id()}")
-                    coins_to_offer[wallet_id] = await wallet.get_coins_to_offer(asset_id, uint64(abs(amount)))
-                elif amount == 0:
-                    raise ValueError("You cannot offer nor request 0 amount of something")
-
-            if asset_id is not None and wallet is not None:
-                if callable(getattr(wallet, "get_puzzle_info", None)):
-                    puzzle_driver: PuzzleInfo = wallet.get_puzzle_info(asset_id)
-                    if asset_id in driver_dict and driver_dict[asset_id] != puzzle_driver:
-                        raise ValueError(
-                            f"driver_dict specified {driver_dict[asset_id]}," f" was expecting {puzzle_driver}"
-                        )
-                    else:
-                        driver_dict[asset_id] = puzzle_driver
-                else:
-                    raise ValueError(f"Wallet for asset id {asset_id} is not properly integrated with TradeManager")
->>>>>>> 60ef79bc
 
             all_coins: List[Coin] = [c for coins in coins_to_offer.values() for c in coins]
             notarized_payments: Dict[Optional[bytes32], List[NotarizedPayment]] = Offer.notarize_payments(
@@ -447,7 +392,6 @@
 
             all_transactions: List[TransactionRecord] = []
             fee_left_to_pay: uint64 = fee
-<<<<<<< HEAD
             for id, selected_coins in coins_to_offer.items():
                 if isinstance(id, int):
                     wallet = self.wallet_state_manager.wallets[id]
@@ -458,27 +402,6 @@
                 if wallet.type() == WalletType.CAT:
                     txs = await wallet.generate_signed_transaction(
                         [abs(offer_dict[id])],
-=======
-            for wallet_id, selected_coins in coins_to_offer.items():
-                wallet = self.wallet_state_manager.wallets[wallet_id]
-                # This should probably not switch on whether or not we're spending XCH but it has to for now
-                if wallet.type() == WalletType.STANDARD_WALLET:
-                    tx = await wallet.generate_signed_transaction(
-                        abs(offer_dict[int(wallet_id)]),
-                        Offer.ph(),
-                        fee=fee_left_to_pay,
-                        coins=set(selected_coins),
-                        puzzle_announcements_to_consume=announcements_to_assert,
-                    )
-                    all_transactions.append(tx)
-                elif wallet.type() == WalletType.NFT:
-                    # This is to generate the tx for specific nft assets, i.e. not using
-                    # wallet_id as the selector which would select any coins from nft_wallet
-                    amounts = [coin.amount for coin in selected_coins]
-                    txs = await wallet.generate_signed_transaction(
-                        # [abs(offer_dict[id])],
-                        amounts,
->>>>>>> 60ef79bc
                         [Offer.ph()],
                         fee=fee_left_to_pay,
                         coins=set(selected_coins),
@@ -486,21 +409,14 @@
                     )
                     all_transactions.extend(txs)
                 else:
-<<<<<<< HEAD
                     tx = await wallet.generate_signed_transaction(
                         abs(offer_dict[id]),
                         Offer.ph(),
-=======
-                    # ATTENTION: new_wallets
-                    txs = await wallet.generate_signed_transaction(
-                        [abs(offer_dict[int(wallet_id)])],
-                        [Offer.ph()],
->>>>>>> 60ef79bc
                         fee=fee_left_to_pay,
                         coins=set(selected_coins),
                         puzzle_announcements_to_consume=announcements_to_assert,
                     )
-                    all_transactions.extend(txs)
+                    all_transactions.append(tx)
 
                 fee_left_to_pay = uint64(0)
 
@@ -635,11 +551,7 @@
                 wallet = await self.wallet_state_manager.get_wallet_for_asset_id(asset_id.hex())
                 if wallet is None and amount < 0:
                     return False, None, f"Do not have a wallet for asset ID: {asset_id} to fulfill offer"
-<<<<<<< HEAD
                 elif wallet is None:
-=======
-                elif wallet is None or wallet.type() == WalletType.NFT:
->>>>>>> 60ef79bc
                     key = asset_id
                 else:
                     key = int(wallet.id())
