from __future__ import annotations

from typing import List

from chia.types.blockchain_format.program import Program
from chia.types.condition_opcodes import ConditionOpcode


<<<<<<< HEAD
def make_create_coin_condition(puzzle_hash, amount, memos: Optional[List[bytes]]) -> Program:
    if memos is not None:
        condition: Program = Program.to([ConditionOpcode.CREATE_COIN, puzzle_hash, amount, memos])
    else:
        condition = Program.to([ConditionOpcode.CREATE_COIN, puzzle_hash, amount])
=======
def make_create_coin_condition(puzzle_hash, amount, memos: List[bytes]) -> List:
    condition = [ConditionOpcode.CREATE_COIN, puzzle_hash, amount]
    if len(memos) > 0:
        condition.append(memos)
>>>>>>> 322c54f6
    return condition


def make_assert_aggsig_condition(pubkey) -> Program:
    condition: Program = Program.to([ConditionOpcode.AGG_SIG_UNSAFE, pubkey])
    return condition


def make_assert_my_coin_id_condition(coin_name) -> Program:
    condition: Program = Program.to([ConditionOpcode.ASSERT_MY_COIN_ID, coin_name])
    return condition


def make_assert_absolute_height_exceeds_condition(block_index) -> Program:
    condition: Program = Program.to([ConditionOpcode.ASSERT_HEIGHT_ABSOLUTE, block_index])
    return condition


def make_assert_relative_height_exceeds_condition(block_index) -> Program:
    condition: Program = Program.to([ConditionOpcode.ASSERT_HEIGHT_RELATIVE, block_index])
    return condition


def make_assert_absolute_seconds_exceeds_condition(time) -> Program:
    condition: Program = Program.to([ConditionOpcode.ASSERT_SECONDS_ABSOLUTE, time])
    return condition


def make_assert_relative_seconds_exceeds_condition(time) -> Program:
    condition: Program = Program.to([ConditionOpcode.ASSERT_SECONDS_RELATIVE, time])
    return condition


def make_reserve_fee_condition(fee) -> Program:
    condition: Program = Program.to([ConditionOpcode.RESERVE_FEE, fee])
    return condition


def make_assert_coin_announcement(announcement_hash) -> Program:
    condition: Program = Program.to([ConditionOpcode.ASSERT_COIN_ANNOUNCEMENT, announcement_hash])
    return condition


def make_assert_puzzle_announcement(announcement_hash) -> Program:
    condition: Program = Program.to([ConditionOpcode.ASSERT_PUZZLE_ANNOUNCEMENT, announcement_hash])
    return condition


def make_create_coin_announcement(message) -> Program:
    condition: Program = Program.to([ConditionOpcode.CREATE_COIN_ANNOUNCEMENT, message])
    return condition


def make_create_puzzle_announcement(message) -> Program:
    condition: Program = Program.to([ConditionOpcode.CREATE_PUZZLE_ANNOUNCEMENT, message])
    return condition


def make_assert_my_parent_id(parent_id) -> Program:
    condition: Program = Program.to([ConditionOpcode.ASSERT_MY_PARENT_ID, parent_id])
    return condition


def make_assert_my_puzzlehash(puzzlehash) -> Program:
    condition: Program = Program.to([ConditionOpcode.ASSERT_MY_PUZZLEHASH, puzzlehash])
    return condition


def make_assert_my_amount(amount) -> Program:
    condition: Program = Program.to([ConditionOpcode.ASSERT_MY_AMOUNT, amount])
    return condition<|MERGE_RESOLUTION|>--- conflicted
+++ resolved
@@ -6,19 +6,12 @@
 from chia.types.condition_opcodes import ConditionOpcode
 
 
-<<<<<<< HEAD
-def make_create_coin_condition(puzzle_hash, amount, memos: Optional[List[bytes]]) -> Program:
-    if memos is not None:
-        condition: Program = Program.to([ConditionOpcode.CREATE_COIN, puzzle_hash, amount, memos])
-    else:
-        condition = Program.to([ConditionOpcode.CREATE_COIN, puzzle_hash, amount])
-=======
-def make_create_coin_condition(puzzle_hash, amount, memos: List[bytes]) -> List:
+def make_create_coin_condition(puzzle_hash, amount, memos: List[bytes]) -> Program:
     condition = [ConditionOpcode.CREATE_COIN, puzzle_hash, amount]
     if len(memos) > 0:
         condition.append(memos)
->>>>>>> 322c54f6
-    return condition
+    condition_after_memos: Program = Program.to(condition)
+    return condition_after_memos
 
 
 def make_assert_aggsig_condition(pubkey) -> Program:
