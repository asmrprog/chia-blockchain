from __future__ import annotations

import sqlite3
from dataclasses import dataclass
from enum import IntEnum
from typing import Dict, List, Optional, Set

from chia.types.blockchain_format.coin import Coin
from chia.types.blockchain_format.sized_bytes import bytes32
from chia.util.db_wrapper import DBWrapper2, execute_fetchone
from chia.util.hash import std_hash
from chia.util.ints import uint8, uint32, uint64
from chia.util.lru_cache import LRUCache
from chia.util.misc import UInt32Range, UInt64Range, VersionedBlob
from chia.util.streamable import Streamable, streamable
from chia.wallet.util.query_filter import AmountFilter, FilterMode, HashFilter
from chia.wallet.util.wallet_types import CoinType, WalletType
from chia.wallet.wallet_coin_record import WalletCoinRecord

unspent_range = UInt32Range(stop=uint32(0))


class CoinRecordOrder(IntEnum):
    confirmed_height = 1
    spent_height = 2


@streamable
@dataclass(frozen=True)
class GetCoinRecords(Streamable):
    offset: uint32 = uint32(0)
    limit: uint32 = uint32.MAXIMUM
    wallet_id: Optional[uint32] = None
    wallet_type: Optional[uint8] = None  # WalletType
    coin_type: Optional[uint8] = None  # CoinType
    coin_id_filter: Optional[HashFilter] = None
    puzzle_hash_filter: Optional[HashFilter] = None
    parent_coin_id_filter: Optional[HashFilter] = None
    amount_filter: Optional[AmountFilter] = None
    amount_range: Optional[UInt64Range] = None
    confirmed_range: Optional[UInt32Range] = None
    spent_range: Optional[UInt32Range] = None
    order: uint8 = uint8(CoinRecordOrder.confirmed_height)
    reverse: bool = False
    include_total_count: bool = False  # Include the total number of entries for the query without applying offset/limit


@dataclass(frozen=True)
class GetCoinRecordsResult:
    records: List[WalletCoinRecord]
    coin_id_to_record: Dict[bytes32, WalletCoinRecord]
    total_count: Optional[uint32]


class WalletCoinStore:
    """
    This object handles CoinRecords in DB used by wallet.
    """

    db_wrapper: DBWrapper2
    total_count_cache: LRUCache[bytes32, uint32]

    @classmethod
    async def create(cls, wrapper: DBWrapper2):
        self = cls()

        self.db_wrapper = wrapper
        self.total_count_cache = LRUCache(100)

        async with self.db_wrapper.writer_maybe_transaction() as conn:
            await conn.execute(
                "CREATE TABLE IF NOT EXISTS coin_record("
                "coin_name text PRIMARY KEY,"
                " confirmed_height bigint,"
                " spent_height bigint,"
                " spent int,"
                " coinbase int,"
                " puzzle_hash text,"
                " coin_parent text,"
                " amount blob,"
                " wallet_type int,"
                " wallet_id int)"
            )

            # Useful for reorg lookups
            await conn.execute("CREATE INDEX IF NOT EXISTS coin_confirmed_height on coin_record(confirmed_height)")
            await conn.execute("CREATE INDEX IF NOT EXISTS coin_spent_height on coin_record(spent_height)")
            await conn.execute("CREATE INDEX IF NOT EXISTS coin_spent on coin_record(spent)")

            await conn.execute("CREATE INDEX IF NOT EXISTS coin_puzzlehash on coin_record(puzzle_hash)")

            await conn.execute("CREATE INDEX IF NOT EXISTS coin_record_wallet_type on coin_record(wallet_type)")

            await conn.execute("CREATE INDEX IF NOT EXISTS wallet_id on coin_record(wallet_id)")

            await conn.execute("CREATE INDEX IF NOT EXISTS coin_amount on coin_record(amount)")

            try:
                await conn.execute("ALTER TABLE coin_record ADD COLUMN coin_type int DEFAULT 0")
                await conn.execute("ALTER TABLE coin_record ADD COLUMN metadata blob")
                await conn.execute("CREATE INDEX IF NOT EXISTS coin_record_coin_type on coin_record(coin_type)")
            except sqlite3.OperationalError:
                pass
        return self

    async def count_small_unspent(self, cutoff: int, coin_type: CoinType = CoinType.NORMAL) -> int:
        amount_bytes = bytes(uint64(cutoff))
        async with self.db_wrapper.reader_no_transaction() as conn:
            row = await execute_fetchone(
                conn,
                "SELECT COUNT(*) FROM coin_record WHERE coin_type=? AND amount < ? AND spent=0",
                (coin_type, amount_bytes),
            )
            return int(0 if row is None else row[0])

    # Store CoinRecord in DB and ram cache
    async def add_coin_record(self, record: WalletCoinRecord, name: Optional[bytes32] = None) -> None:
        if name is None:
            name = record.name()
        assert record.spent == (record.spent_block_height != 0)
        async with self.db_wrapper.writer_maybe_transaction() as conn:
            await conn.execute_insert(
                "INSERT OR REPLACE INTO coin_record ("
                "coin_name, confirmed_height, spent_height, spent, coinbase, puzzle_hash, coin_parent, amount, "
                "wallet_type, wallet_id, coin_type, metadata) VALUES(?, ?, ?, ?, ?, ?, ?, ?, ?, ?, ?, ?)",
                (
                    name.hex(),
                    record.confirmed_block_height,
                    record.spent_block_height,
                    int(record.spent),
                    int(record.coinbase),
                    str(record.coin.puzzle_hash.hex()),
                    str(record.coin.parent_coin_info.hex()),
                    bytes(uint64(record.coin.amount)),
                    record.wallet_type,
                    record.wallet_id,
                    record.coin_type,
                    None if record.metadata is None else bytes(record.metadata),
                ),
            )
        self.total_count_cache.cache.clear()

    # Sometimes we realize that a coin is actually not interesting to us so we need to delete it
    async def delete_coin_record(self, coin_name: bytes32) -> None:
        async with self.db_wrapper.writer_maybe_transaction() as conn:
            await (await conn.execute("DELETE FROM coin_record WHERE coin_name=?", (coin_name.hex(),))).close()
        self.total_count_cache.cache.clear()

    # Update coin_record to be spent in DB
    async def set_spent(self, coin_name: bytes32, height: uint32) -> None:
        async with self.db_wrapper.writer_maybe_transaction() as conn:
            await conn.execute_insert(
                "UPDATE coin_record SET spent_height=?,spent=? WHERE coin_name=?",
                (
                    height,
                    1,
                    coin_name.hex(),
                ),
            )
        self.total_count_cache.cache.clear()

    def coin_record_from_row(self, row: sqlite3.Row) -> WalletCoinRecord:
        coin = Coin(bytes32.fromhex(row[6]), bytes32.fromhex(row[5]), uint64.from_bytes(row[7]))
        return WalletCoinRecord(
            coin,
            uint32(row[1]),
            uint32(row[2]),
            bool(row[3]),
            bool(row[4]),
            WalletType(row[8]),
            row[9],
            CoinType(row[10]),
            None if row[11] is None else VersionedBlob.from_bytes(row[11]),
        )

    async def get_coin_record(self, coin_name: bytes32) -> Optional[WalletCoinRecord]:
        """Returns CoinRecord with specified coin id."""
        async with self.db_wrapper.reader_no_transaction() as conn:
            rows = list(await conn.execute_fetchall("SELECT * from coin_record WHERE coin_name=?", (coin_name.hex(),)))

        if len(rows) == 0:
            return None
        return self.coin_record_from_row(rows[0])

    async def get_coin_records(
        self,
        *,
        offset: uint32 = uint32(0),
        limit: uint32 = uint32.MAXIMUM,
        wallet_id: Optional[uint32] = None,
        wallet_type: Optional[WalletType] = None,
        coin_type: Optional[CoinType] = None,
        coin_id_filter: Optional[HashFilter] = None,
        puzzle_hash_filter: Optional[HashFilter] = None,
        parent_coin_id_filter: Optional[HashFilter] = None,
        amount_filter: Optional[AmountFilter] = None,
        amount_range: Optional[UInt64Range] = None,
        confirmed_range: Optional[UInt32Range] = None,
        spent_range: Optional[UInt32Range] = None,
        order: CoinRecordOrder = CoinRecordOrder.confirmed_height,
        reverse: bool = False,
        include_total_count: bool = False,
    ) -> GetCoinRecordsResult:
        conditions = []
        if wallet_id is not None:
            conditions.append(f"wallet_id={wallet_id}")
        if wallet_type is not None:
            conditions.append(f"wallet_type={wallet_type.value}")
        if coin_type is not None:
            conditions.append(f"coin_type={coin_type.value}")
        for field, hash_filter in {
            "coin_name": coin_id_filter,
            "coin_parent": parent_coin_id_filter,
            "puzzle_hash": puzzle_hash_filter,
        }.items():
            if hash_filter is None:
                continue
            entries = ",".join(f"{value.hex()!r}" for value in hash_filter.values)
            conditions.append(
                f"{field} {'not' if FilterMode(hash_filter.mode) == FilterMode.exclude else ''} in ({entries})"
            )
        if confirmed_range is not None and confirmed_range != UInt32Range():
            conditions.append(f"confirmed_height BETWEEN {confirmed_range.start} AND {confirmed_range.stop}")
        if spent_range is not None and spent_range != UInt32Range():
            conditions.append(f"spent_height BETWEEN {spent_range.start} AND {spent_range.stop}")
        if amount_filter is not None:
            entries = ",".join(f"X'{bytes(value).hex()}'" for value in amount_filter.values)
            conditions.append(
                f"amount {'not' if FilterMode(amount_filter.mode) == FilterMode.exclude else ''} in ({entries})"
            )
        if amount_range is not None and amount_range != UInt64Range():
            conditions.append(
                f"amount BETWEEN X'{bytes(amount_range.start).hex()}' AND X'{bytes(amount_range.stop).hex()}'"
            )

        where_sql = "WHERE " + " AND ".join(conditions) if len(conditions) > 0 else ""
        order_sql = f"ORDER BY {order.name} {'DESC' if reverse else 'ASC'}, rowid"
        limit_sql = f"LIMIT {offset}, {limit}" if offset > 0 or limit < uint32.MAXIMUM else ""
        query_sql = f"{where_sql} {order_sql} {limit_sql}"

        async with self.db_wrapper.reader_no_transaction() as conn:
            rows = await conn.execute_fetchall(f"SELECT * FROM coin_record {query_sql}")

            total_count = None
            if include_total_count:
                cache_hash = std_hash(bytes(where_sql, encoding="utf8"))  # Only use the conditions here
                total_count = self.total_count_cache.get(cache_hash)
                if total_count is None:
                    row = await execute_fetchone(conn, f"SELECT COUNT(coin_name) FROM coin_record {where_sql}")
                    assert row is not None and len(row) == 1, "COUNT should always return one value"
                    total_count = uint32(row[0])
                    self.total_count_cache.put(cache_hash, total_count)

        records: List[WalletCoinRecord] = []
        coin_id_to_record: Dict[bytes32, WalletCoinRecord] = {}
        for row in rows:
            records.append(self.coin_record_from_row(row))
            coin_id_to_record[bytes32.fromhex(row[0])] = records[-1]

        return GetCoinRecordsResult(
            records,
            coin_id_to_record,
            total_count,
        )

    async def get_coin_records_between(
        self, wallet_id: int, start: int, end: int, reverse: bool = False, coin_type: CoinType = CoinType.NORMAL
    ) -> List[WalletCoinRecord]:
        """Return a list of coins between start and end index. List is in reverse chronological order.
        start = 0 is most recent transaction
        """
        limit = end - start
        query_str = "ORDER BY confirmed_height " + ("DESC" if reverse else "ASC")

        async with self.db_wrapper.reader_no_transaction() as conn:
            rows = await conn.execute_fetchall(
                f"SELECT * FROM coin_record WHERE coin_type=? AND"
                f" wallet_id=? {query_str}, rowid LIMIT {start}, {limit}",
                (coin_type, wallet_id),
            )
        return [self.coin_record_from_row(row) for row in rows]

    async def get_first_coin_height(self) -> Optional[uint32]:
        """Returns height of first confirmed coin"""
        async with self.db_wrapper.reader_no_transaction() as conn:
            rows = list(await conn.execute_fetchall("SELECT MIN(confirmed_height) FROM coin_record"))

        if len(rows) != 0 and rows[0][0] is not None:
            return uint32(rows[0][0])

        return None

    async def get_unspent_coins_for_wallet(
        self, wallet_id: int, coin_type: CoinType = CoinType.NORMAL
    ) -> Set[WalletCoinRecord]:
        """Returns set of CoinRecords that have not been spent yet for a wallet."""
        async with self.db_wrapper.reader_no_transaction() as conn:
            rows = await conn.execute_fetchall(
                "SELECT * FROM coin_record WHERE coin_type=? AND wallet_id=? AND spent_height=0",
                (coin_type, wallet_id),
            )
        return {self.coin_record_from_row(row) for row in rows}

    async def get_all_unspent_coins(self, coin_type: CoinType = CoinType.NORMAL) -> Set[WalletCoinRecord]:
        """Returns set of CoinRecords that have not been spent yet for a wallet."""
        async with self.db_wrapper.reader_no_transaction() as conn:
<<<<<<< HEAD
            rows = await conn.execute_fetchall("SELECT * FROM coin_record WHERE spent_height=0")
        return {self.coin_record_from_row(row) for row in rows}

    async def get_coin_names_to_check(self, check_height) -> Set[bytes32]:
        """Returns set of all CoinRecords."""
        async with self.db_wrapper.reader_no_transaction() as conn:
=======
>>>>>>> 344a7bbb
            rows = await conn.execute_fetchall(
                "SELECT * FROM coin_record WHERE coin_type=? AND spent_height=0", (coin_type,)
            )
<<<<<<< HEAD

        return {bytes32.fromhex(row[0]) for row in rows}
=======
        return set(self.coin_record_from_row(row) for row in rows)
>>>>>>> 344a7bbb

    # Checks DB and DiffStores for CoinRecords with puzzle_hash and returns them
    async def get_coin_records_by_puzzle_hash(self, puzzle_hash: bytes32) -> List[WalletCoinRecord]:
        """Returns a list of all coin records with the given puzzle hash"""
        async with self.db_wrapper.reader_no_transaction() as conn:
            rows = await conn.execute_fetchall("SELECT * from coin_record WHERE puzzle_hash=?", (puzzle_hash.hex(),))

        return [self.coin_record_from_row(row) for row in rows]

    # Checks DB and DiffStores for CoinRecords with parent_coin_info and returns them
    async def get_coin_records_by_parent_id(self, parent_coin_info: bytes32) -> List[WalletCoinRecord]:
        """Returns a list of all coin records with the given parent id"""
        async with self.db_wrapper.reader_no_transaction() as conn:
            rows = await conn.execute_fetchall(
                "SELECT * from coin_record WHERE coin_parent=?", (parent_coin_info.hex(),)
            )

        return [self.coin_record_from_row(row) for row in rows]

    async def rollback_to_block(self, height: int) -> None:
        """
        Rolls back the blockchain to block_index. All coins confirmed after this point are removed.
        All coins spent after this point are set to unspent. Can be -1 (rollback all)
        """

        async with self.db_wrapper.writer_maybe_transaction() as conn:
            await (await conn.execute("DELETE FROM coin_record WHERE confirmed_height>?", (height,))).close()
            await (
                await conn.execute(
                    "UPDATE coin_record SET spent_height = 0, spent = 0 WHERE spent_height>?",
                    (height,),
                )
            ).close()
        self.total_count_cache.cache.clear()

    async def delete_wallet(self, wallet_id: uint32) -> None:
        async with self.db_wrapper.writer_maybe_transaction() as conn:
            cursor = await conn.execute("DELETE FROM coin_record WHERE wallet_id=?", (wallet_id,))
            await cursor.close()
        self.total_count_cache.cache.clear()<|MERGE_RESOLUTION|>--- conflicted
+++ resolved
@@ -304,24 +304,10 @@
     async def get_all_unspent_coins(self, coin_type: CoinType = CoinType.NORMAL) -> Set[WalletCoinRecord]:
         """Returns set of CoinRecords that have not been spent yet for a wallet."""
         async with self.db_wrapper.reader_no_transaction() as conn:
-<<<<<<< HEAD
-            rows = await conn.execute_fetchall("SELECT * FROM coin_record WHERE spent_height=0")
-        return {self.coin_record_from_row(row) for row in rows}
-
-    async def get_coin_names_to_check(self, check_height) -> Set[bytes32]:
-        """Returns set of all CoinRecords."""
-        async with self.db_wrapper.reader_no_transaction() as conn:
-=======
->>>>>>> 344a7bbb
             rows = await conn.execute_fetchall(
                 "SELECT * FROM coin_record WHERE coin_type=? AND spent_height=0", (coin_type,)
             )
-<<<<<<< HEAD
-
-        return {bytes32.fromhex(row[0]) for row in rows}
-=======
-        return set(self.coin_record_from_row(row) for row in rows)
->>>>>>> 344a7bbb
+        return {self.coin_record_from_row(row) for row in rows}
 
     # Checks DB and DiffStores for CoinRecords with puzzle_hash and returns them
     async def get_coin_records_by_puzzle_hash(self, puzzle_hash: bytes32) -> List[WalletCoinRecord]:
