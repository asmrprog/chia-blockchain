from __future__ import annotations

import dataclasses
import json
import logging
import math
import time
from typing import TYPE_CHECKING, Any, ClassVar, Dict, List, Optional, Set, Tuple, Type, TypeVar, cast

from blspy import AugSchemeMPL, G1Element, G2Element
from clvm.casts import int_from_bytes, int_to_bytes
from typing_extensions import Unpack

import chia.wallet.singleton
from chia.protocols.wallet_protocol import CoinState
from chia.server.ws_connection import WSChiaConnection
from chia.types.announcement import Announcement
from chia.types.blockchain_format.coin import Coin
from chia.types.blockchain_format.program import Program
from chia.types.blockchain_format.sized_bytes import bytes32
from chia.types.coin_spend import CoinSpend, compute_additions
from chia.types.spend_bundle import SpendBundle
from chia.util.condition_tools import conditions_dict_for_solution, pkm_pairs_for_conditions_dict
from chia.util.hash import std_hash
from chia.util.ints import uint16, uint32, uint64, uint128
from chia.wallet.derivation_record import DerivationRecord
from chia.wallet.did_wallet import did_wallet_puzzles
from chia.wallet.did_wallet.did_info import DIDInfo
from chia.wallet.lineage_proof import LineageProof
from chia.wallet.nft_wallet import nft_puzzles
from chia.wallet.nft_wallet.nft_info import NFTCoinInfo, NFTWalletInfo
from chia.wallet.nft_wallet.nft_puzzles import NFT_METADATA_UPDATER, create_ownership_layer_puzzle, get_metadata_and_phs
from chia.wallet.nft_wallet.uncurry_nft import UncurriedNFT
from chia.wallet.outer_puzzles import AssetType, construct_puzzle, match_puzzle, solve_puzzle
from chia.wallet.payment import Payment
from chia.wallet.puzzle_drivers import PuzzleInfo, Solver
from chia.wallet.puzzles.p2_delegated_puzzle_or_hidden_puzzle import (
    DEFAULT_HIDDEN_PUZZLE_HASH,
    calculate_synthetic_secret_key,
    puzzle_for_pk,
)
from chia.wallet.trading.offer import (
    OFFER_MOD,
    OFFER_MOD_HASH,
    OFFER_MOD_OLD,
    OFFER_MOD_OLD_HASH,
    NotarizedPayment,
    Offer,
)
from chia.wallet.transaction_record import TransactionRecord
from chia.wallet.uncurried_puzzle import uncurry_puzzle
from chia.wallet.util.compute_memos import compute_memos
from chia.wallet.util.transaction_type import TransactionType
from chia.wallet.util.wallet_sync_utils import fetch_coin_spend
from chia.wallet.util.wallet_types import WalletType
from chia.wallet.wallet import CHIP_0002_SIGN_MESSAGE_PREFIX, Wallet
from chia.wallet.wallet_coin_record import WalletCoinRecord
from chia.wallet.wallet_info import WalletInfo
from chia.wallet.wallet_nft_store import WalletNftStore
from chia.wallet.wallet_protocol import GSTOptionalArgs, WalletProtocol

_T_NFTWallet = TypeVar("_T_NFTWallet", bound="NFTWallet")


class NFTWallet:
    if TYPE_CHECKING:
        _protocol_check: ClassVar[WalletProtocol] = cast("NFTWallet", None)

    wallet_state_manager: Any
    log: logging.Logger
    wallet_info: WalletInfo
    nft_wallet_info: NFTWalletInfo
    standard_wallet: Wallet
    wallet_id: int
    nft_store: WalletNftStore

    @property
    def did_id(self) -> Optional[bytes32]:
        return self.nft_wallet_info.did_id

    @classmethod
    async def create_new_nft_wallet(
        cls: Type[_T_NFTWallet],
        wallet_state_manager: Any,
        wallet: Wallet,
        did_id: Optional[bytes32] = None,
        name: Optional[str] = None,
    ) -> _T_NFTWallet:
        """
        This must be called under the wallet state manager lock
        """
        self = cls()
        self.standard_wallet = wallet
        if name is None:
            name = "NFT Wallet"
        self.log = logging.getLogger(name if name else __name__)
        self.wallet_state_manager = wallet_state_manager
        self.nft_wallet_info = NFTWalletInfo(did_id)
        info_as_string = json.dumps(self.nft_wallet_info.to_json_dict())
        self.wallet_info = await wallet_state_manager.user_store.create_wallet(
            name, uint32(WalletType.NFT.value), info_as_string
        )
        self.wallet_id = self.wallet_info.id
        self.nft_store = wallet_state_manager.nft_store
        self.log.debug("NFT wallet id: %r and standard wallet id: %r", self.wallet_id, self.standard_wallet.wallet_id)

        await self.wallet_state_manager.add_new_wallet(self)
        self.log.debug("Generated a new NFT wallet: %s", self.__dict__)
        return self

    @classmethod
    async def create(
        cls: Type[_T_NFTWallet],
        wallet_state_manager: Any,
        wallet: Wallet,
        wallet_info: WalletInfo,
        name: Optional[str] = None,
    ) -> _T_NFTWallet:
        self = cls()
        self.log = logging.getLogger(name if name else __name__)
        self.wallet_state_manager = wallet_state_manager
        self.wallet_info = wallet_info
        self.wallet_id = wallet_info.id
        self.standard_wallet = wallet
        self.wallet_info = wallet_info
        self.nft_store = wallet_state_manager.nft_store
        self.nft_wallet_info = NFTWalletInfo.from_json_dict(json.loads(wallet_info.data))
        return self

    @classmethod
    def type(cls) -> WalletType:
        return WalletType.NFT

    def id(self) -> uint32:
        return self.wallet_info.id

    def get_did(self) -> Optional[bytes32]:
        return self.did_id

    async def get_confirmed_balance(self, record_list: Optional[Set[WalletCoinRecord]] = None) -> uint128:
        """The NFT wallet doesn't really have a balance."""
        return uint128(0)

    async def get_unconfirmed_balance(self, record_list: Optional[Set[WalletCoinRecord]] = None) -> uint128:
        """The NFT wallet doesn't really have a balance."""
        return uint128(0)

    async def get_spendable_balance(self, unspent_records: Optional[Set[WalletCoinRecord]] = None) -> uint128:
        """The NFT wallet doesn't really have a balance."""
        return uint128(0)

    async def get_pending_change_balance(self) -> uint64:
        return uint64(0)

    async def get_max_send_amount(self, records: Optional[Set[WalletCoinRecord]] = None) -> uint128:
        """This is the confirmed balance, which we set to 0 as the NFT wallet doesn't have one."""
        return uint128(0)

    async def get_nft_coin_by_id(self, nft_coin_id: bytes32) -> NFTCoinInfo:
        nft_coin = await self.nft_store.get_nft_by_coin_id(nft_coin_id)
        if nft_coin is None:
            raise KeyError(f"Couldn't find coin with id: {nft_coin_id}")
        return nft_coin

    async def coin_added(self, coin: Coin, height: uint32, peer: WSChiaConnection) -> None:
        """Notification from wallet state manager that wallet has been received."""
        self.log.info(f"NFT wallet %s has been notified that {coin} was added", self.get_name())
        if await self.nft_store.exists(coin.name()):
            # already added
            return
        wallet_node = self.wallet_state_manager.wallet_node
        cs: Optional[CoinSpend] = None
        coin_states: Optional[List[CoinState]] = await wallet_node.get_coin_state([coin.parent_coin_info], peer=peer)
        if not coin_states:
            # farm coin
            return
        assert coin_states
        parent_coin = coin_states[0].coin
        cs = await fetch_coin_spend(height, parent_coin, peer)
        assert cs is not None
        await self.puzzle_solution_received(cs, peer)

    async def puzzle_solution_received(self, coin_spend: CoinSpend, peer: WSChiaConnection) -> None:
        self.log.debug("Puzzle solution received to wallet: %s", self.wallet_info)
        coin_name = coin_spend.coin.name()
        puzzle: Program = Program.from_bytes(bytes(coin_spend.puzzle_reveal))
        # At this point, the puzzle must be a NFT puzzle.
        # This method will be called only when the wallet state manager uncurried this coin as a NFT puzzle.

        uncurried_nft = UncurriedNFT.uncurry(*puzzle.uncurry())
        assert uncurried_nft is not None
        self.log.debug(
            "found the info for NFT coin %s %s %s",
            coin_name.hex(),
            uncurried_nft.inner_puzzle,
            uncurried_nft.singleton_struct,
        )
        singleton_id = uncurried_nft.singleton_launcher_id
        parent_inner_puzhash = uncurried_nft.nft_state_layer.get_tree_hash()
        metadata, p2_puzzle_hash = get_metadata_and_phs(uncurried_nft, coin_spend.solution)
        self.log.debug("Got back puzhash from solution: %s", p2_puzzle_hash)
        self.log.debug("Got back updated metadata: %s", metadata)
        derivation_record: Optional[
            DerivationRecord
        ] = await self.wallet_state_manager.puzzle_store.get_derivation_record_for_puzzle_hash(p2_puzzle_hash)
        self.log.debug("Record for %s is: %s", p2_puzzle_hash, derivation_record)
        if derivation_record is None:
            self.log.debug("Not our NFT, pointing to %s, skipping", p2_puzzle_hash)
            return
        p2_puzzle = puzzle_for_pk(derivation_record.pubkey)
        launcher_coin_states: List[CoinState] = await self.wallet_state_manager.wallet_node.get_coin_state(
            [singleton_id], peer=peer
        )
        assert (
            launcher_coin_states is not None
            and len(launcher_coin_states) == 1
            and launcher_coin_states[0].spent_height is not None
        )
        mint_height: uint32 = uint32(launcher_coin_states[0].spent_height)
        minter_did = None
        if uncurried_nft.supports_did:
            inner_puzzle = nft_puzzles.recurry_nft_puzzle(uncurried_nft, coin_spend.solution.to_program(), p2_puzzle)
            minter_did = await self.wallet_state_manager.get_minter_did(launcher_coin_states[0].coin, peer)
        else:
            inner_puzzle = p2_puzzle
        child_puzzle: Program = nft_puzzles.create_full_puzzle(
            singleton_id,
            Program.to(metadata),
            bytes32(uncurried_nft.metadata_updater_hash.atom),
            inner_puzzle,
        )
        self.log.debug(
            "Created NFT full puzzle with inner: %s",
            nft_puzzles.create_full_puzzle_with_nft_puzzle(singleton_id, uncurried_nft.inner_puzzle),
        )
        child_puzzle_hash = child_puzzle.get_tree_hash()
        for new_coin in compute_additions(coin_spend):
            self.log.debug(
                "Comparing addition: %s with %s, amount: %s ",
                new_coin.puzzle_hash,
                child_puzzle_hash,
                new_coin.amount,
            )
            if new_coin.puzzle_hash == child_puzzle_hash:
                child_coin = new_coin
                break
        else:
            raise ValueError("Couldn't generate child puzzle for NFT")

        self.log.info("Adding a new NFT to wallet: %s", child_coin)
        # all is well, lets add NFT to our local db
        parent_coin = None
        confirmed_height = None
        coin_states: Optional[List[CoinState]] = await self.wallet_state_manager.wallet_node.get_coin_state(
            [coin_name], peer=peer
        )

        if coin_states is not None:
            parent_coin = coin_states[0].coin
            confirmed_height = None if coin_states[0].spent_height is None else uint32(coin_states[0].spent_height)

        if parent_coin is None or confirmed_height is None:
            raise ValueError("Error finding parent")

        await self.add_coin(
            child_coin,
            singleton_id,
            child_puzzle,
            LineageProof(parent_coin.parent_coin_info, parent_inner_puzhash, uint64(parent_coin.amount)),
            mint_height,
            minter_did,
            confirmed_height,
        )

    async def add_coin(
        self,
        coin: Coin,
        nft_id: bytes32,
        puzzle: Program,
        lineage_proof: LineageProof,
        mint_height: uint32,
        minter_did: Optional[bytes32],
        confirmed_height: uint32,
    ) -> None:
        new_nft = NFTCoinInfo(nft_id, coin, lineage_proof, puzzle, mint_height, minter_did, confirmed_height)
        await self.wallet_state_manager.nft_store.save_nft(self.id(), self.get_did(), new_nft)
        await self.wallet_state_manager.add_interested_coin_ids([coin.name()])
        self.wallet_state_manager.state_changed("nft_coin_added", self.wallet_info.id)

    async def remove_coin(self, coin: Coin, height: uint32) -> None:
        nft_coin_info = await self.nft_store.get_nft_by_coin_id(coin.name())
        if nft_coin_info:
            await self.nft_store.delete_nft_by_coin_id(coin.name(), height)
            self.wallet_state_manager.state_changed("nft_coin_removed", self.wallet_info.id)
            num = await self.get_nft_count()
            if num == 0 and self.did_id is not None:
                # Check if the wallet owns the DID
                for did_wallet in await self.wallet_state_manager.get_all_wallet_info_entries(
                    wallet_type=WalletType.DECENTRALIZED_ID
                ):
                    did_wallet_info: DIDInfo = DIDInfo.from_json_dict(json.loads(did_wallet.data))
                    assert did_wallet_info.origin_coin is not None
                    if did_wallet_info.origin_coin.name() == self.did_id:
                        return
                self.log.info(f"No NFT, deleting wallet {self.wallet_info.name} ...")
                await self.wallet_state_manager.user_store.delete_wallet(self.wallet_info.id)
                self.wallet_state_manager.wallets.pop(self.wallet_info.id)
        else:
            self.log.info("Tried removing NFT coin that doesn't exist: %s", coin.name())

    async def get_did_approval_info(
        self,
        nft_ids: List[bytes32],
        did_id: Optional[bytes32] = None,
    ) -> Tuple[bytes32, SpendBundle]:
        """Get DID spend with announcement created we need to transfer NFT with did with current inner hash of DID

        We also store `did_id` and then iterate to find the did wallet as we'd otherwise have to subscribe to
        any changes to DID wallet and storing wallet_id is not guaranteed to be consistent on wallet crash/reset.
        """
        if did_id is None:
            did_id = self.did_id
        for _, wallet in self.wallet_state_manager.wallets.items():
            self.log.debug("Checking wallet type %s", wallet.type())
            if wallet.type() == WalletType.DECENTRALIZED_ID:
                self.log.debug("Found a DID wallet, checking did: %r == %r", wallet.get_my_DID(), did_id)
                if bytes32.fromhex(wallet.get_my_DID()) == did_id:
                    self.log.debug("Creating announcement from DID for nft_ids: %s", nft_ids)
                    did_bundle = await wallet.create_message_spend(puzzle_announcements=nft_ids)
                    self.log.debug("Sending DID announcement from puzzle: %s", did_bundle.removals())
                    did_inner_hash = wallet.did_info.current_inner.get_tree_hash()
                    break
        else:
            raise ValueError(f"Missing DID Wallet for did_id: {did_id}")
        return did_inner_hash, did_bundle

    async def generate_new_nft(
        self,
        metadata: Program,
        target_puzzle_hash: Optional[bytes32] = None,
        royalty_puzzle_hash: Optional[bytes32] = None,
        percentage: uint16 = uint16(0),
        did_id: Optional[bytes] = None,
        fee: uint64 = uint64(0),
        push_tx: bool = True,
        reuse_puzhash: Optional[bool] = None,
    ) -> Optional[SpendBundle]:
        """
        This must be called under the wallet state manager lock
        """
        if self.did_id is not None and did_id is None:
            # For a DID enabled NFT wallet it cannot mint NFT0. Mint NFT1 instead.
            did_id = self.did_id
        amount = uint64(1)
        # ensure percentage is uint16
        try:
            percentage = uint16(percentage)
        except ValueError:
            raise ValueError("Percentage must be lower than 655%")
        coins = await self.standard_wallet.select_coins(uint64(amount + fee))
        if coins is None:
            return None
        origin = coins.copy().pop()
        genesis_launcher_puz = nft_puzzles.LAUNCHER_PUZZLE
        # nft_id == singleton_id == launcher_id == launcher_coin.name()
        launcher_coin = Coin(origin.name(), nft_puzzles.LAUNCHER_PUZZLE_HASH, uint64(amount))
        self.log.debug("Generating NFT with launcher coin %s and metadata: %s", launcher_coin, metadata)

        p2_inner_puzzle = await self.standard_wallet.get_new_puzzle()
        if not target_puzzle_hash:
            target_puzzle_hash = p2_inner_puzzle.get_tree_hash()
        self.log.debug("Attempt to generate a new NFT to %s", target_puzzle_hash.hex())
        if did_id is not None:
            self.log.debug("Creating provenant NFT")
            # eve coin DID can be set to whatever so we keep it empty
            # WARNING: wallets should always ignore DID value for eve coins as they can be set
            #          to any DID without approval
            inner_puzzle = create_ownership_layer_puzzle(
                launcher_coin.name(), b"", p2_inner_puzzle, percentage, royalty_puzzle_hash=royalty_puzzle_hash
            )
            self.log.debug("Got back ownership inner puzzle: %s", inner_puzzle)
        else:
            self.log.debug("Creating standard NFT")
            inner_puzzle = p2_inner_puzzle

        # singleton eve puzzle
        eve_fullpuz = nft_puzzles.create_full_puzzle(
            launcher_coin.name(), metadata, NFT_METADATA_UPDATER.get_tree_hash(), inner_puzzle
        )
        eve_fullpuz_hash = eve_fullpuz.get_tree_hash()
        # launcher announcement
        announcement_set: Set[Announcement] = set()
        announcement_message = Program.to([eve_fullpuz_hash, amount, []]).get_tree_hash()
        announcement_set.add(Announcement(launcher_coin.name(), announcement_message))

        self.log.debug(
            "Creating transaction for launcher: %s and other coins: %s (%s)", origin, coins, announcement_set
        )
        # store the launcher transaction in the wallet state
        tx_record: Optional[TransactionRecord] = await self.standard_wallet.generate_signed_transaction(
            uint64(amount),
            nft_puzzles.LAUNCHER_PUZZLE_HASH,
            fee,
            coins,
            None,
            False,
            announcement_set,
            origin_id=origin.name(),
        )
        genesis_launcher_solution = Program.to([eve_fullpuz_hash, amount, []])

        # launcher spend to generate the singleton
        launcher_cs = CoinSpend(launcher_coin, genesis_launcher_puz, genesis_launcher_solution)
        launcher_sb = SpendBundle([launcher_cs], AugSchemeMPL.aggregate([]))

        eve_coin = Coin(launcher_coin.name(), eve_fullpuz_hash, uint64(amount))

        if tx_record is None or tx_record.spend_bundle is None:
            self.log.error("Couldn't produce a launcher spend")
            return None

        bundles_to_agg = [tx_record.spend_bundle, launcher_sb]

        # Create inner solution for eve spend
        did_inner_hash = b""
        if did_id is not None:
            if did_id != b"":
                did_inner_hash, did_bundle = await self.get_did_approval_info([launcher_coin.name()])
                bundles_to_agg.append(did_bundle)
        nft_coin = NFTCoinInfo(
            nft_id=launcher_coin.name(),
            coin=eve_coin,
            lineage_proof=LineageProof(parent_name=launcher_coin.parent_coin_info, amount=uint64(launcher_coin.amount)),
            full_puzzle=eve_fullpuz,
            mint_height=uint32(0),
            minter_did=bytes32(did_id) if did_id is not None and did_id != b"" else None,
        )
        # Don't set fee, it is covered in the tx_record
        txs = await self.generate_signed_transaction(
            [uint64(eve_coin.amount)],
            [target_puzzle_hash],
            nft_coin=nft_coin,
            new_owner=did_id,
            new_did_inner_hash=did_inner_hash,
            additional_bundles=bundles_to_agg,
            memos=[[target_puzzle_hash]],
            reuse_puzhash=reuse_puzhash,
        )
        txs.append(dataclasses.replace(tx_record, spend_bundle=None))
        if push_tx:
            for tx in txs:
                await self.wallet_state_manager.add_pending_transaction(tx)
        return SpendBundle.aggregate([x.spend_bundle for x in txs if x.spend_bundle is not None])

    async def sign(self, spend_bundle: SpendBundle, puzzle_hashes: Optional[List[bytes32]] = None) -> SpendBundle:
        if puzzle_hashes is None:
            puzzle_hashes = []
        sigs: List[G2Element] = []
        for spend in spend_bundle.coin_spends:
            pks = {}
            if not puzzle_hashes:
                uncurried_nft = UncurriedNFT.uncurry(*spend.puzzle_reveal.to_program().uncurry())
                if uncurried_nft is not None:
                    self.log.debug("Found a NFT state layer to sign")
                    puzzle_hashes.append(uncurried_nft.p2_puzzle.get_tree_hash())
            for ph in puzzle_hashes:
                private = await self.wallet_state_manager.get_private_key(ph)
                pks[bytes(private.get_g1())] = private
                synthetic_secret_key = calculate_synthetic_secret_key(private, DEFAULT_HIDDEN_PUZZLE_HASH)
                synthetic_pk = synthetic_secret_key.get_g1()
                pks[bytes(synthetic_pk)] = synthetic_secret_key
            conditions = conditions_dict_for_solution(
                spend.puzzle_reveal.to_program(),
                spend.solution.to_program(),
                self.wallet_state_manager.constants.MAX_BLOCK_COST_CLVM,
            )
            for pk, msg in pkm_pairs_for_conditions_dict(
                conditions, spend.coin.name(), self.wallet_state_manager.constants.AGG_SIG_ME_ADDITIONAL_DATA
            ):
                try:
                    sk = pks.get(pk)
                    if sk:
                        self.log.debug("Found key, signing for pk: %s", pk)
                        sigs.append(AugSchemeMPL.sign(sk, msg))
                    else:
                        self.log.warning("Couldn't find key for: %s", pk)
                except AssertionError:
                    raise ValueError("This spend bundle cannot be signed by the NFT wallet")

        agg_sig = AugSchemeMPL.aggregate(sigs)
        return SpendBundle.aggregate([spend_bundle, SpendBundle([], agg_sig)])

    async def update_metadata(
        self,
        nft_coin_info: NFTCoinInfo,
        key: str,
        uri: str,
        fee: uint64 = uint64(0),
        reuse_puzhash: Optional[bool] = None,
    ) -> Optional[SpendBundle]:
        uncurried_nft = UncurriedNFT.uncurry(*nft_coin_info.full_puzzle.uncurry())
        assert uncurried_nft is not None
        puzzle_hash = uncurried_nft.p2_puzzle.get_tree_hash()

        self.log.info(
            "Attempting to add urls to NFT coin %s in the metadata: %s",
            nft_coin_info.coin.name(),
            uncurried_nft.metadata,
        )
        txs = await self.generate_signed_transaction(
            [uint64(nft_coin_info.coin.amount)],
            [puzzle_hash],
            fee,
            {nft_coin_info.coin},
            metadata_update=(key, uri),
            reuse_puzhash=reuse_puzhash,
        )
        for tx in txs:
            await self.wallet_state_manager.add_pending_transaction(tx)
        await self.update_coin_status(nft_coin_info.coin.name(), True)
        self.wallet_state_manager.state_changed("nft_coin_updated", self.wallet_info.id)
        return SpendBundle.aggregate([x.spend_bundle for x in txs if x.spend_bundle is not None])

    async def get_current_nfts(self, start_index: int = 0, count: int = 50) -> List[NFTCoinInfo]:
        return await self.nft_store.get_nft_list(wallet_id=self.id(), start_index=start_index, count=count)

    async def get_nft_count(self) -> int:
        return await self.nft_store.count(wallet_id=self.id())

    async def is_empty(self) -> bool:
        return await self.nft_store.is_empty(wallet_id=self.id())

    async def update_coin_status(self, coin_id: bytes32, pending_transaction: bool) -> None:
        await self.nft_store.update_pending_transaction(coin_id, pending_transaction)

    async def save_info(self, nft_info: NFTWalletInfo) -> None:
        self.nft_wallet_info = nft_info
        current_info = self.wallet_info
        data_str = json.dumps(nft_info.to_json_dict())
        wallet_info = WalletInfo(current_info.id, current_info.name, current_info.type, data_str)
        self.wallet_info = wallet_info
        await self.wallet_state_manager.user_store.update_wallet(wallet_info)

    async def convert_puzzle_hash(self, puzhash: bytes32) -> bytes32:
        return puzhash

    async def get_nft(self, launcher_id: bytes32) -> Optional[NFTCoinInfo]:
        return await self.nft_store.get_nft_by_id(launcher_id)

    async def get_puzzle_info(self, nft_id: bytes32) -> PuzzleInfo:
        nft_coin: Optional[NFTCoinInfo] = await self.get_nft(nft_id)
        if nft_coin is None:
            raise ValueError("An asset ID was specified that this wallet doesn't track")
        puzzle_info: Optional[PuzzleInfo] = match_puzzle(uncurry_puzzle(nft_coin.full_puzzle))
        if puzzle_info is None:
            raise ValueError("Internal Error: NFT wallet is tracking a non NFT coin")
        else:
            return puzzle_info

    async def sign_message(self, message: str, nft: NFTCoinInfo, is_hex: bool = False) -> Tuple[G1Element, G2Element]:
        uncurried_nft = UncurriedNFT.uncurry(*nft.full_puzzle.uncurry())
        if uncurried_nft is not None:
            p2_puzzle = uncurried_nft.p2_puzzle
            puzzle_hash = p2_puzzle.get_tree_hash()
            private = await self.wallet_state_manager.get_private_key(puzzle_hash)
            synthetic_secret_key = calculate_synthetic_secret_key(private, DEFAULT_HIDDEN_PUZZLE_HASH)
            synthetic_pk = synthetic_secret_key.get_g1()
            if is_hex:
                puzzle: Program = Program.to((CHIP_0002_SIGN_MESSAGE_PREFIX, bytes.fromhex(message)))
            else:
                puzzle = Program.to((CHIP_0002_SIGN_MESSAGE_PREFIX, message))
            return synthetic_pk, AugSchemeMPL.sign(synthetic_secret_key, puzzle.get_tree_hash())
        else:
            raise ValueError("Invalid NFT puzzle.")

    async def get_coins_to_offer(
        self,
        nft_id: bytes32,
        *args: Any,
        **kwargs: Any,
    ) -> Set[Coin]:
        nft_coin: Optional[NFTCoinInfo] = await self.get_nft(nft_id)
        if nft_coin is None:
            raise ValueError("An asset ID was specified that this wallet doesn't track")
        return {nft_coin.coin}

    async def match_puzzle_info(self, puzzle_driver: PuzzleInfo) -> bool:
        return (
            AssetType(puzzle_driver.type()) == AssetType.SINGLETON
            and puzzle_driver.also() is not None
            and AssetType(puzzle_driver.also().type()) == AssetType.METADATA  # type: ignore
            and puzzle_driver.also().also() is None  # type: ignore
            and await self.get_nft(puzzle_driver["launcher_id"]) is not None
        )

    @classmethod
    async def create_from_puzzle_info(
        cls: Any,
        wallet_state_manager: Any,
        wallet: Wallet,
        puzzle_driver: PuzzleInfo,
        name: Optional[str] = None,
    ) -> Any:
        # Off the bat we don't support multiple profile but when we do this will have to change
        for wallet in wallet_state_manager.wallets.values():
            if wallet.type() == WalletType.NFT.value:
                return wallet

        # TODO: These are not the arguments to this function yet but they will be
        return await cls.create_new_nft_wallet(
            wallet_state_manager,
            wallet,
            None,
            name,
        )

    async def generate_signed_transaction(
        self,
        amounts: List[uint64],
        puzzle_hashes: List[bytes32],
        fee: uint64 = uint64(0),
        coins: Optional[Set[Coin]] = None,
        memos: Optional[List[List[bytes]]] = None,
        coin_announcements_to_consume: Optional[Set[Announcement]] = None,
        puzzle_announcements_to_consume: Optional[Set[Announcement]] = None,
        ignore_max_send_amount: bool = False,
        reuse_puzhash: Optional[bool] = None,
        **kwargs: Unpack[GSTOptionalArgs],
    ) -> List[TransactionRecord]:
        nft_coin: Optional[NFTCoinInfo] = kwargs.get("nft_coin", None)
        new_owner: Optional[bytes] = kwargs.get("new_owner", None)
        new_did_inner_hash: Optional[bytes] = kwargs.get("new_did_inner_hash", None)
        trade_prices_list: Optional[Program] = kwargs.get("trade_prices_list", None)
        additional_bundles: List[SpendBundle] = kwargs.get("additional_bundles", [])
        metadata_update: Optional[Tuple[str, str]] = kwargs.get("metadata_update", None)
        if memos is None:
            memos = [[] for _ in range(len(puzzle_hashes))]

        if not (len(memos) == len(puzzle_hashes) == len(amounts)):
            raise ValueError("Memos, puzzle_hashes, and amounts must have the same length")

        payments = []
        for amount, puzhash, memo_list in zip(amounts, puzzle_hashes, memos):
            memos_with_hint: List[bytes] = [puzhash]
            memos_with_hint.extend(memo_list)
            payments.append(Payment(puzhash, amount, memos_with_hint))

        payment_sum = sum([p.amount for p in payments])
        unsigned_spend_bundle, chia_tx = await self.generate_unsigned_spendbundle(
            payments,
            fee,
            coins=coins,
            nft_coin=nft_coin,
            coin_announcements_to_consume=coin_announcements_to_consume,
            puzzle_announcements_to_consume=puzzle_announcements_to_consume,
            new_owner=new_owner,
            new_did_inner_hash=new_did_inner_hash,
            trade_prices_list=trade_prices_list,
            metadata_update=metadata_update,
            reuse_puzhash=reuse_puzhash,
        )
        spend_bundle = await self.sign(unsigned_spend_bundle)
        spend_bundle = SpendBundle.aggregate([spend_bundle] + additional_bundles)
        if chia_tx is not None and chia_tx.spend_bundle is not None:
            spend_bundle = SpendBundle.aggregate([spend_bundle, chia_tx.spend_bundle])
            chia_tx = dataclasses.replace(chia_tx, spend_bundle=None)

        tx_list = [
            TransactionRecord(
                confirmed_at_height=uint32(0),
                created_at_time=uint64(int(time.time())),
                to_puzzle_hash=puzzle_hashes[0],
                amount=uint64(payment_sum),
                fee_amount=fee,
                confirmed=False,
                sent=uint32(0),
                spend_bundle=spend_bundle,
                additions=spend_bundle.additions(),
                removals=spend_bundle.removals(),
                wallet_id=self.id(),
                sent_to=[],
                trade_id=None,
                type=uint32(TransactionType.OUTGOING_TX.value),
                name=spend_bundle.name(),
                memos=list(compute_memos(spend_bundle).items()),
            ),
        ]

        if chia_tx is not None:
            tx_list.append(chia_tx)

        return tx_list

    async def generate_unsigned_spendbundle(
        self,
        payments: List[Payment],
        fee: uint64 = uint64(0),
        coins: Optional[Set[Coin]] = None,
        coin_announcements_to_consume: Optional[Set[Announcement]] = None,
        puzzle_announcements_to_consume: Optional[Set[Announcement]] = None,
        new_owner: Optional[bytes] = None,
        new_did_inner_hash: Optional[bytes] = None,
        trade_prices_list: Optional[Program] = None,
        metadata_update: Optional[Tuple[str, str]] = None,
        nft_coin: Optional[NFTCoinInfo] = None,
        reuse_puzhash: Optional[bool] = None,
    ) -> Tuple[SpendBundle, Optional[TransactionRecord]]:
        if nft_coin is None:
            if coins is None or not len(coins) == 1:
                # Make sure the user is specifying which specific NFT coin to use
                raise ValueError("NFT spends require a single selected coin")
            elif len(payments) > 1:
                raise ValueError("NFTs can only be sent to one party")
            nft_coin = await self.nft_store.get_nft_by_coin_id(coins.pop().name())
            assert nft_coin

        if coin_announcements_to_consume is not None:
            coin_announcements_bytes: Optional[Set[bytes32]] = {a.name() for a in coin_announcements_to_consume}
        else:
            coin_announcements_bytes = None

        if puzzle_announcements_to_consume is not None:
            puzzle_announcements_bytes: Optional[Set[bytes32]] = {a.name() for a in puzzle_announcements_to_consume}
        else:
            puzzle_announcements_bytes = None

        if fee > 0:
            announcement_to_make = nft_coin.coin.name()
            chia_tx = await self.standard_wallet.create_tandem_xch_tx(
                fee, Announcement(nft_coin.coin.name(), announcement_to_make), reuse_puzhash=reuse_puzhash
            )
        else:
            announcement_to_make = None
            chia_tx = None

        innersol: Program = self.standard_wallet.make_solution(
<<<<<<< HEAD
            primaries=primaries,
            coin_announcements=None if announcement_to_make is None else {announcement_to_make},
=======
            primaries=payments,
            coin_announcements=None if announcement_to_make is None else set((announcement_to_make,)),
>>>>>>> 344a7bbb
            coin_announcements_to_assert=coin_announcements_bytes,
            puzzle_announcements_to_assert=puzzle_announcements_bytes,
        )

        unft = UncurriedNFT.uncurry(*nft_coin.full_puzzle.uncurry())
        assert unft is not None
        magic_condition = None
        if unft.supports_did:
            if new_owner is None:
                # If no new owner was specified and we're sending this to ourselves, let's not reset the DID
                derivation_record: Optional[
                    DerivationRecord
                ] = await self.wallet_state_manager.puzzle_store.get_derivation_record_for_puzzle_hash(
                    payments[0].puzzle_hash
                )
                if derivation_record is not None:
                    new_owner = unft.owner_did
            magic_condition = Program.to([-10, new_owner, trade_prices_list, new_did_inner_hash])
        if metadata_update:
            # We don't support update metadata while changing the ownership
            magic_condition = Program.to([-24, NFT_METADATA_UPDATER, metadata_update])
        if magic_condition:
            # TODO: This line is a hack, make_solution should allow us to pass extra conditions to it
            innersol = Program.to([[], (1, magic_condition.cons(innersol.at("rfr"))), []])
        if unft.supports_did:
            innersol = Program.to([innersol])

        nft_layer_solution = Program.to([innersol])
        assert isinstance(nft_coin.lineage_proof, LineageProof)
        singleton_solution = Program.to([nft_coin.lineage_proof.to_program(), nft_coin.coin.amount, nft_layer_solution])
        coin_spend = CoinSpend(nft_coin.coin, nft_coin.full_puzzle, singleton_solution)

        nft_spend_bundle = SpendBundle([coin_spend], G2Element())

        return nft_spend_bundle, chia_tx

    @staticmethod
    def royalty_calculation(
        royalty_assets_dict: Dict[Any, Tuple[Any, uint16]],
        fungible_asset_dict: Dict[Any, uint64],
    ) -> Dict[Any, List[Dict[str, Any]]]:
        summary_dict: Dict[Any, List[Dict[str, Any]]] = {}
        for id, royalty_info in royalty_assets_dict.items():
            address, percentage = royalty_info
            summary_dict[id] = []
            for name, amount in fungible_asset_dict.items():
                summary_dict[id].append(
                    {
                        "asset": name,
                        "address": address,
                        "amount": math.floor(math.floor(abs(amount) / len(royalty_assets_dict)) * (percentage / 10000)),
                    }
                )

        return summary_dict

    @staticmethod
    async def make_nft1_offer(
        wallet_state_manager: Any,
        offer_dict: Dict[Optional[bytes32], int],
        driver_dict: Dict[bytes32, PuzzleInfo],
        fee: uint64,
        min_coin_amount: Optional[uint64] = None,
        max_coin_amount: Optional[uint64] = None,
        old: bool = False,
    ) -> Offer:
        DESIRED_OFFER_MOD = OFFER_MOD_OLD if old else OFFER_MOD
        DESIRED_OFFER_MOD_HASH = OFFER_MOD_OLD_HASH if old else OFFER_MOD_HASH
        # First, let's take note of all the royalty enabled NFTs
        royalty_nft_asset_dict: Dict[bytes32, int] = {}
        for asset, amount in offer_dict.items():
            if asset is not None and driver_dict[asset].check_type(  # check if asset is an Royalty Enabled NFT
                [
                    AssetType.SINGLETON.value,
                    AssetType.METADATA.value,
                    AssetType.OWNERSHIP.value,
                ]
            ):
                driver_dict[asset].info["also"]["also"]["owner"] = "()"
                royalty_nft_asset_dict[asset] = amount

        # Then, all of the things that trigger royalties
        fungible_asset_dict: Dict[Optional[bytes32], int] = {}
        for asset, amount in offer_dict.items():
            if asset is None or driver_dict[asset].type() != AssetType.SINGLETON.value:
                fungible_asset_dict[asset] = amount

        # Let's gather some information about the royalties
        offer_side_royalty_split: int = 0
        request_side_royalty_split: int = 0
        for asset, amount in royalty_nft_asset_dict.items():  # requested non fungible items
            if amount > 0:
                request_side_royalty_split += 1
            elif amount < 0:
                offer_side_royalty_split += 1

        trade_prices: List[Tuple[uint64, bytes32]] = []
        for asset, amount in fungible_asset_dict.items():  # requested fungible items
            if amount > 0 and offer_side_royalty_split > 0:
                settlement_ph: bytes32 = (
                    DESIRED_OFFER_MOD_HASH
                    if asset is None
                    else construct_puzzle(driver_dict[asset], DESIRED_OFFER_MOD).get_tree_hash()
                )
                trade_prices.append((uint64(math.floor(amount / offer_side_royalty_split)), settlement_ph))

        required_royalty_info: List[Tuple[bytes32, bytes32, uint16]] = []  # [(launcher_id, address, percentage)]
        offered_royalty_percentages: Dict[bytes32, uint16] = {}
        for asset, amount in royalty_nft_asset_dict.items():  # royalty enabled NFTs
            transfer_info = driver_dict[asset].also().also()  # type: ignore
            assert isinstance(transfer_info, PuzzleInfo)
            royalty_percentage_raw = transfer_info["transfer_program"]["royalty_percentage"]
            assert royalty_percentage_raw is not None
            # clvm encodes large ints as bytes
            if isinstance(royalty_percentage_raw, bytes):
                royalty_percentage = int_from_bytes(royalty_percentage_raw)
            else:
                royalty_percentage = int(royalty_percentage_raw)
            if amount > 0:
                required_royalty_info.append(
                    (
                        asset,
                        bytes32(transfer_info["transfer_program"]["royalty_address"]),
                        uint16(royalty_percentage),
                    )
                )
            else:
                offered_royalty_percentages[asset] = uint16(royalty_percentage)

        royalty_payments: Dict[Optional[bytes32], List[Tuple[bytes32, Payment]]] = {}
        for asset, amount in fungible_asset_dict.items():  # offered fungible items
            if amount < 0 and request_side_royalty_split > 0:
                payment_list: List[Tuple[bytes32, Payment]] = []
                for launcher_id, address, percentage in required_royalty_info:
                    extra_royalty_amount = uint64(
                        math.floor(math.floor(abs(amount) / request_side_royalty_split) * (percentage / 10000))
                    )
                    if extra_royalty_amount == abs(amount):
                        raise ValueError("Amount offered and amount paid in royalties are equal")
                    payment_list.append((launcher_id, Payment(address, extra_royalty_amount, [address])))
                royalty_payments[asset] = payment_list

        # Generate the requested_payments to be notarized
        p2_ph = await wallet_state_manager.main_wallet.get_new_puzzlehash()
        requested_payments: Dict[Optional[bytes32], List[Payment]] = {}
        for asset, amount in offer_dict.items():
            if amount > 0:
                requested_payments[asset] = [Payment(p2_ph, uint64(amount), [p2_ph] if asset is not None else [])]

        # Find all the coins we're offering
        offered_coins_by_asset: Dict[Optional[bytes32], Set[Coin]] = {}
        all_offered_coins: Set[Coin] = set()
        for asset, amount in offer_dict.items():
            if amount < 0:
                if asset is None:
                    wallet = wallet_state_manager.main_wallet
                else:
                    wallet = await wallet_state_manager.get_wallet_for_asset_id(asset.hex())
                if asset in royalty_payments:
                    royalty_amount: int = sum(p.amount for _, p in royalty_payments[asset])
                else:
                    royalty_amount = 0
                if asset is None:
                    coin_amount_needed: int = abs(amount) + royalty_amount + fee
                else:
                    coin_amount_needed = abs(amount) + royalty_amount
                offered_coins: Set[Coin] = await wallet.get_coins_to_offer(
                    asset, coin_amount_needed, min_coin_amount, max_coin_amount
                )
                if len(offered_coins) == 0:
                    raise ValueError(f"Did not have asset ID {asset.hex() if asset is not None else 'XCH'} to offer")
                offered_coins_by_asset[asset] = offered_coins
                all_offered_coins.update(offered_coins)

        # Notarize the payments and get the announcements for the bundle
        notarized_payments: Dict[Optional[bytes32], List[NotarizedPayment]] = Offer.notarize_payments(
            requested_payments, list(all_offered_coins)
        )
        announcements_to_assert = Offer.calculate_announcements(notarized_payments, driver_dict, old)
        for asset, payments in royalty_payments.items():
            if asset is None:  # xch offer
                offer_puzzle = DESIRED_OFFER_MOD
                royalty_ph = DESIRED_OFFER_MOD_HASH
            else:
                offer_puzzle = construct_puzzle(driver_dict[asset], DESIRED_OFFER_MOD)
                royalty_ph = offer_puzzle.get_tree_hash()
            announcements_to_assert.extend(
                [
                    Announcement(royalty_ph, Program.to((launcher_id, [p.as_condition_args()])).get_tree_hash())
                    for launcher_id, p in payments
                    if p.amount > 0 or old
                ]
            )

        # Create all of the transactions
        all_transactions: List[TransactionRecord] = []
        additional_bundles: List[SpendBundle] = []
        # standard pays the fee if possible
        fee_left_to_pay: uint64 = uint64(0) if None in offer_dict and offer_dict[None] < 0 else fee

        for asset, amount in offer_dict.items():
            if amount < 0:
                if asset is None:
                    wallet = wallet_state_manager.main_wallet
                else:
                    wallet = await wallet_state_manager.get_wallet_for_asset_id(asset.hex())

                # First, sending all the coins to the OFFER_MOD
                if wallet.type() == WalletType.STANDARD_WALLET:
                    payments = royalty_payments[asset] if asset in royalty_payments else []
                    payment_sum = sum(p.amount for _, p in payments)
                    tx = await wallet.generate_signed_transaction(
                        abs(amount),
                        DESIRED_OFFER_MOD_HASH,
                        primaries=[Payment(DESIRED_OFFER_MOD_HASH, uint64(payment_sum))]
                        if payment_sum > 0 or old
                        else [],
                        fee=fee,
                        coins=offered_coins_by_asset[asset],
                        puzzle_announcements_to_consume=announcements_to_assert,
                    )
                    txs = [tx]
                elif asset not in fungible_asset_dict:
                    assert asset is not None
                    txs = await wallet.generate_signed_transaction(
                        [abs(amount)],
                        [DESIRED_OFFER_MOD_HASH],
                        fee=fee_left_to_pay,
                        coins=offered_coins_by_asset[asset],
                        puzzle_announcements_to_consume=announcements_to_assert,
                        trade_prices_list=[
                            list(price)
                            for price in trade_prices
                            if math.floor(price[0] * (offered_royalty_percentages[asset] / 10000)) != 0 or old
                        ],
                    )
                else:
                    payments = royalty_payments[asset] if asset in royalty_payments else []
                    txs = await wallet.generate_signed_transaction(
                        [abs(amount), sum(p.amount for _, p in payments)],
                        [DESIRED_OFFER_MOD_HASH, DESIRED_OFFER_MOD_HASH],
                        fee=fee_left_to_pay,
                        coins=offered_coins_by_asset[asset],
                        puzzle_announcements_to_consume=announcements_to_assert,
                    )
                all_transactions.extend(txs)
                fee_left_to_pay = uint64(0)

                # Then, adding in the spends for the royalty offer mod
                if asset in fungible_asset_dict:
                    # Create a coin_spend for the royalty payout from OFFER MOD

                    # Skip it if we're paying 0 royalties
                    payments = royalty_payments[asset] if asset in royalty_payments else []
                    if not old and sum(p.amount for _, p in payments) == 0:
                        continue

                    # We cannot create coins with the same puzzle hash and amount
                    # So if there's multiple NFTs with the same royalty puzhash/percentage, we must create multiple
                    # generations of offer coins
                    royalty_coin: Optional[Coin] = None
                    parent_spend: Optional[CoinSpend] = None
                    while True:
                        duplicate_payments: List[Tuple[bytes32, Payment]] = []
                        deduped_payment_list: List[Tuple[bytes32, Payment]] = []
                        for launcher_id, payment in payments:
                            if payment in [p for _, p in deduped_payment_list]:
                                duplicate_payments.append((launcher_id, payment))
                            else:
                                deduped_payment_list.append((launcher_id, payment))

                        # ((nft_launcher_id . ((ROYALTY_ADDRESS, royalty_amount, memos) ...)))
                        inner_royalty_sol = Program.to(
                            [
                                (launcher_id, [payment.as_condition_args()])
                                for launcher_id, payment in deduped_payment_list
                            ]
                        )
                        if duplicate_payments != []:
                            inner_royalty_sol = Program.to(
                                (
                                    None,
                                    [
                                        Payment(
                                            DESIRED_OFFER_MOD_HASH,
                                            uint64(sum(p.amount for _, p in duplicate_payments)),
                                        ).as_condition_args()
                                    ],
                                )
                            ).cons(inner_royalty_sol)

                        if asset is None:  # xch offer
                            offer_puzzle = DESIRED_OFFER_MOD
                            royalty_ph = DESIRED_OFFER_MOD_HASH
                        else:
                            offer_puzzle = construct_puzzle(driver_dict[asset], DESIRED_OFFER_MOD)
                            royalty_ph = offer_puzzle.get_tree_hash()
                        if royalty_coin is None:
                            for tx in txs:
                                if tx.spend_bundle is not None:
                                    for coin in tx.spend_bundle.additions():
                                        royalty_payment_amount: int = sum(p.amount for _, p in payments)
                                        if coin.amount == royalty_payment_amount and coin.puzzle_hash == royalty_ph:
                                            royalty_coin = coin
                                            parent_spend = next(
                                                cs
                                                for cs in tx.spend_bundle.coin_spends
                                                if cs.coin.name() == royalty_coin.parent_coin_info
                                            )
                                            break
                                    else:
                                        continue
                                    break
                        assert royalty_coin is not None
                        assert parent_spend is not None
                        if asset is None:  # If XCH
                            royalty_sol = inner_royalty_sol
                        else:
                            # call our drivers to solve the puzzle
                            royalty_coin_hex = (
                                "0x"
                                + royalty_coin.parent_coin_info.hex()
                                + royalty_coin.puzzle_hash.hex()
                                + bytes(uint64(royalty_coin.amount)).hex()
                            )
                            parent_spend_hex: str = "0x" + bytes(parent_spend).hex()
                            solver = Solver(
                                {
                                    "coin": royalty_coin_hex,
                                    "parent_spend": parent_spend_hex,
                                    "siblings": "()",
                                    "sibling_spends": "()",
                                    "sibling_puzzles": "()",
                                    "sibling_solutions": "()",
                                }
                            )
                            royalty_sol = solve_puzzle(driver_dict[asset], solver, DESIRED_OFFER_MOD, inner_royalty_sol)

                        new_coin_spend = CoinSpend(royalty_coin, offer_puzzle, royalty_sol)
                        additional_bundles.append(SpendBundle([new_coin_spend], G2Element()))

                        if duplicate_payments != []:
                            payments = duplicate_payments
                            royalty_coin = next(
                                c for c in compute_additions(new_coin_spend) if c.puzzle_hash == royalty_ph
                            )
                            parent_spend = new_coin_spend
                            continue
                        else:
                            break

        # Finally, assemble the tx records properly
        txs_bundle = SpendBundle.aggregate([tx.spend_bundle for tx in all_transactions if tx.spend_bundle is not None])
        aggregate_bundle = SpendBundle.aggregate([txs_bundle, *additional_bundles])
        offer = Offer(notarized_payments, aggregate_bundle, driver_dict, old)
        return offer

    async def set_bulk_nft_did(
        self,
        nft_list: List[NFTCoinInfo],
        did_id: bytes,
        fee: uint64 = uint64(0),
        announcement_ids: List[bytes32] = [],
        reuse_puzhash: Optional[bool] = None,
    ) -> List[TransactionRecord]:
        self.log.debug("Setting NFT DID with parameters: nft=%s did=%s", nft_list, did_id)
        did_inner_hash = b""
        nft_ids = []
        nft_tx_record = []
        spend_bundles = []
        first = True
        for nft_coin_info in nft_list:
            nft_ids.append(nft_coin_info.nft_id)
        if did_id != b"":
            did_inner_hash, did_bundle = await self.get_did_approval_info(announcement_ids, bytes32(did_id))
            if len(announcement_ids) > 0:
                spend_bundles.append(did_bundle)

        for nft_coin_info in nft_list:
            unft = UncurriedNFT.uncurry(*nft_coin_info.full_puzzle.uncurry())
            assert unft is not None
            puzzle_hashes_to_sign = [unft.p2_puzzle.get_tree_hash()]
            if not first:
                fee = uint64(0)
            nft_tx_record.extend(
                await self.generate_signed_transaction(
                    [uint64(nft_coin_info.coin.amount)],
                    puzzle_hashes_to_sign,
                    fee,
                    {nft_coin_info.coin},
                    new_owner=did_id,
                    new_did_inner_hash=did_inner_hash,
                    reuse_puzhash=reuse_puzhash,
                )
            )
            first = False

        refined_tx_list: List[TransactionRecord] = []
        for tx in nft_tx_record:
            if tx.spend_bundle is not None:
                spend_bundles.append(tx.spend_bundle)
            refined_tx_list.append(dataclasses.replace(tx, spend_bundle=None))

        if len(spend_bundles) > 0:
            spend_bundle = SpendBundle.aggregate(spend_bundles)
            # Add all spend bundles to the first tx
            refined_tx_list[0] = dataclasses.replace(refined_tx_list[0], spend_bundle=spend_bundle)
        return refined_tx_list

    async def bulk_transfer_nft(
        self,
        nft_list: List[NFTCoinInfo],
        puzzle_hash: bytes32,
        fee: uint64 = uint64(0),
        reuse_puzhash: Optional[bool] = None,
    ) -> List[TransactionRecord]:
        self.log.debug("Transfer NFTs %s to %s", nft_list, puzzle_hash.hex())
        nft_tx_record = []
        spend_bundles = []
        first = True

        for nft_coin_info in nft_list:
            if not first:
                fee = uint64(0)
            nft_tx_record.extend(
                await self.generate_signed_transaction(
                    [uint64(nft_coin_info.coin.amount)],
                    [puzzle_hash],
                    coins={nft_coin_info.coin},
                    fee=fee,
                    new_owner=b"",
                    new_did_inner_hash=b"",
                    reuse_puzhash=reuse_puzhash,
                )
            )
            first = False
        refined_tx_list: List[TransactionRecord] = []
        for tx in nft_tx_record:
            if tx.spend_bundle is not None:
                spend_bundles.append(tx.spend_bundle)
            refined_tx_list.append(dataclasses.replace(tx, spend_bundle=None))

        if len(spend_bundles) > 0:
            spend_bundle = SpendBundle.aggregate(spend_bundles)
            # Add all spend bundles to the first tx
            refined_tx_list[0] = dataclasses.replace(refined_tx_list[0], spend_bundle=spend_bundle)
        return refined_tx_list

    async def set_nft_did(
        self,
        nft_coin_info: NFTCoinInfo,
        did_id: bytes,
        fee: uint64 = uint64(0),
        reuse_puzhash: Optional[bool] = None,
    ) -> SpendBundle:
        self.log.debug("Setting NFT DID with parameters: nft=%s did=%s", nft_coin_info, did_id)
        unft = UncurriedNFT.uncurry(*nft_coin_info.full_puzzle.uncurry())
        assert unft is not None
        nft_id = unft.singleton_launcher_id
        puzzle_hashes_to_sign = [unft.p2_puzzle.get_tree_hash()]
        did_inner_hash = b""
        additional_bundles = []
        if did_id != b"":
            did_inner_hash, did_bundle = await self.get_did_approval_info([nft_id], bytes32(did_id))
            additional_bundles.append(did_bundle)

        nft_tx_record = await self.generate_signed_transaction(
            [uint64(nft_coin_info.coin.amount)],
            puzzle_hashes_to_sign,
            fee,
            {nft_coin_info.coin},
            new_owner=did_id,
            new_did_inner_hash=did_inner_hash,
            additional_bundles=additional_bundles,
            reuse_puzhash=reuse_puzhash,
        )
        spend_bundle = SpendBundle.aggregate([x.spend_bundle for x in nft_tx_record if x.spend_bundle is not None])
        if spend_bundle:
            for tx in nft_tx_record:
                await self.wallet_state_manager.add_pending_transaction(tx)
            await self.update_coin_status(nft_coin_info.coin.name(), True)
            self.wallet_state_manager.state_changed("nft_coin_did_set", self.wallet_info.id)
            return spend_bundle
        else:
            raise ValueError("Couldn't set DID on given NFT")

    async def mint_from_did(
        self,
        metadata_list: List[Dict[str, Any]],
        target_list: Optional[List[bytes32]] = [],
        mint_number_start: Optional[int] = 1,
        mint_total: Optional[int] = None,
        xch_coins: Optional[Set[Coin]] = None,
        xch_change_ph: Optional[bytes32] = None,
        new_innerpuzhash: Optional[bytes32] = None,
        new_p2_puzhash: Optional[bytes32] = None,
        did_coin: Optional[Coin] = None,
        did_lineage_parent: Optional[bytes32] = None,
        fee: Optional[uint64] = uint64(0),
        reuse_puzhash: Optional[bool] = None,
    ) -> SpendBundle:
        """
        Minting NFTs from the DID linked wallet, also used for bulk minting NFTs.
        - The DID is spent along with an intermediate launcher puzzle which
          generates a set of ephemeral coins with unique IDs by currying in the
          mint_number and mint_total for each NFT being minted. These
          intermediate coins then create the launcher coins for the list of NFTs
        - The launcher coins are then spent along with the created eve spend
          and an xch spend that funds the transactions and pays fees.
        - There is also an option to pass in a list of target puzzlehashes. If
          provided this method will create an additional transaction transfering
          the minted NFTs to the row-matched target.
        :param metadata_list: A list of dicts containing the metadata for each NFT to be minted
        :param target_list: [Optional] a list of targets for transfering minted NFTs (aka airdrop)
        :param mint_number_start: [Optional] The starting point for mint number used in intermediate launcher
        puzzle. Default: 1
        :param mint_total: [Optional] The total number of NFTs being minted
        :param xch_coins: [Optional] For use with bulk minting to provide the coin used for funding the minting spend.
        This coin can be one that will be created in the future
        :param xch_change_ph: [Optional] For use with bulk minting, so we can specify the puzzle hash that the change
        from the funding transaction goes to.
        :param new_innerpuzhash: [Optional] The new inner puzzle hash for the DID once it is spent. For bulk minting we
        generally don't provide this as the default behaviour is to re-use the existing inner puzzle hash
        :param new_p2_puzhash: [Optional] The new p2 puzzle hash for the DID once it is spent. For bulk minting we
        generally don't provide this as the default behaviour is to re-use the existing inner puzzle hash
        :param did_coin: [Optional] The did coin to use for minting. Required for bulk minting when the DID coin will
        be created in the future
        :param did_lineage_parent: [Optional]  The  parent coin to use for the lineage proof in the DID spend. Needed
        for bulk minting when the coin will be created in the future
        :param fee: A fee amount, taken out of the xch spend.
        """
        # get DID Wallet
        for wallet in self.wallet_state_manager.wallets.values():
            if wallet.type() == WalletType.DECENTRALIZED_ID:
                if self.get_did() == bytes32.from_hexstr(wallet.get_my_DID()):
                    did_wallet = wallet
                    break
        else:
            raise ValueError("There is no DID associated with this NFT wallet")

        assert did_wallet.did_info.current_inner is not None
        assert did_wallet.did_info.origin_coin is not None

        # Ensure we have an mint_total value
        if mint_total is None:
            mint_total = len(metadata_list)
        assert isinstance(mint_number_start, int)
        assert len(metadata_list) <= mint_total + 1 - mint_number_start

        # Ensure we have a did coin and its next inner puzzle hash
        if did_coin is None:
            did_coin = await did_wallet.get_coin()
        innerpuz: Program = did_wallet.did_info.current_inner
        if new_innerpuzhash is None:
            new_innerpuzhash = innerpuz.get_tree_hash()
            uncurried_did = did_wallet_puzzles.uncurry_innerpuz(innerpuz)
            assert uncurried_did is not None
            p2_puzzle = uncurried_did[0]
            new_p2_puzhash = p2_puzzle.get_tree_hash()
        assert new_p2_puzhash is not None
        # make the primaries for the DID spend
        primaries = [Payment(new_innerpuzhash, uint64(did_coin.amount), [bytes(new_p2_puzhash)])]

        # Ensure we have an xch coin of high enough amount
        assert isinstance(fee, uint64)
        total_amount = len(metadata_list) + fee
        if xch_coins is None:
            xch_coins = await self.standard_wallet.select_coins(uint64(total_amount))
        assert len(xch_coins) > 0

        # set the chunk size for the spend bundle we're going to create
        chunk_size = len(metadata_list)

        # Because bulk minting may not mint all the NFTs in one bundle, we
        # calculate the edition numbers that will be used in the intermediate
        # puzzle based on the starting edition number given, and the size of the
        # chunk going into this spend bundle
        mint_number_end = mint_number_start + chunk_size

        # Empty set to load with the announcements we will assert from DID to
        # match the announcements from the intermediate launcher puzzle
        did_announcements: Set[Any] = set()
        puzzle_assertions: Set[Any] = set()
        amount = uint64(1)
        intermediate_coin_spends = []
        launcher_spends = []
        launcher_ids = []
        eve_spends: List[SpendBundle] = []
        p2_inner_puzzle = await self.standard_wallet.get_new_puzzle()
        p2_inner_ph = p2_inner_puzzle.get_tree_hash()

        # Loop to create each intermediate coin, launcher, eve and (optional) transfer spends
        for mint_number in range(mint_number_start, mint_number_end):
            # Create  the puzzle, solution and coin spend for the intermediate launcher
            intermediate_launcher_puz = did_wallet_puzzles.INTERMEDIATE_LAUNCHER_MOD.curry(
                chia.wallet.singleton.SINGLETON_LAUNCHER_PUZZLE_HASH, mint_number, mint_total
            )
            intermediate_launcher_ph = intermediate_launcher_puz.get_tree_hash()
            primaries.append(Payment(intermediate_launcher_ph, uint64(0), [intermediate_launcher_ph]))
            intermediate_launcher_sol = Program.to([])
            intermediate_launcher_coin = Coin(did_coin.name(), intermediate_launcher_ph, uint64(0))
            intermediate_launcher_coin_spend = CoinSpend(
                intermediate_launcher_coin, intermediate_launcher_puz, intermediate_launcher_sol
            )
            intermediate_coin_spends.append(intermediate_launcher_coin_spend)

            # create an ASSERT_COIN_ANNOUNCEMENT for the DID spend. The
            # intermediate launcher coin issues a CREATE_COIN_ANNOUNCEMENT of
            # the mint_number and mint_total for the launcher coin it creates
            intermediate_announcement_message = std_hash(int_to_bytes(mint_number) + int_to_bytes(mint_total))
            did_announcements.add(std_hash(intermediate_launcher_coin.name() + intermediate_announcement_message))

            # Create the launcher coin, and add its id to a list to be asserted in the DID spend
            launcher_coin = Coin(
                intermediate_launcher_coin.name(), chia.wallet.singleton.SINGLETON_LAUNCHER_PUZZLE_HASH, amount
            )
            launcher_ids.append(launcher_coin.name())

            # Grab the metadata from metadata_list. The index for metadata_list
            # needs to be offset by mint_number_start
            metadata = metadata_list[mint_number - mint_number_start]

            # Create the inner and full puzzles for the eve spend
            inner_puzzle = create_ownership_layer_puzzle(
                launcher_coin.name(),
                b"",
                p2_inner_puzzle,
                metadata["royalty_pc"],
                royalty_puzzle_hash=metadata["royalty_ph"],
            )
            eve_fullpuz = nft_puzzles.create_full_puzzle(
                launcher_coin.name(), metadata["program"], NFT_METADATA_UPDATER.get_tree_hash(), inner_puzzle
            )

            # Annnouncements for eve spend. These are asserted by the DID spend
            announcement_message = Program.to([eve_fullpuz.get_tree_hash(), amount, []]).get_tree_hash()
            did_announcements.add(std_hash(launcher_coin.name() + announcement_message))

            genesis_launcher_solution = Program.to([eve_fullpuz.get_tree_hash(), amount, []])

            launcher_cs = CoinSpend(
                launcher_coin, chia.wallet.singleton.SINGLETON_LAUNCHER_PUZZLE, genesis_launcher_solution
            )
            launcher_spends.append(launcher_cs)

            eve_coin = Coin(launcher_coin.name(), eve_fullpuz.get_tree_hash(), uint64(amount))

            # To make the eve transaction we need to construct the NFTCoinInfo
            # for the NFT (which doesn't exist yet)
            nft_coin = NFTCoinInfo(
                nft_id=launcher_coin.name(),
                coin=eve_coin,
                lineage_proof=LineageProof(
                    parent_name=launcher_coin.parent_coin_info, amount=uint64(launcher_coin.amount)
                ),
                full_puzzle=eve_fullpuz,
                mint_height=uint32(0),
            )

            # Create the eve transaction setting the DID owner, and applying
            # the announcements from announcement_set to match the launcher
            # coin annnouncement
            if target_list:
                target_ph = target_list[mint_number - mint_number_start]
            else:
                target_ph = p2_inner_ph
            eve_txs = await self.generate_signed_transaction(
                [uint64(eve_coin.amount)],
                [target_ph],
                nft_coin=nft_coin,
                new_owner=b"",
                new_did_inner_hash=b"",
                additional_bundles=[],
                memos=[[target_ph]],
                reuse_puzhash=reuse_puzhash,
            )
            eve_sb = eve_txs[0].spend_bundle
            assert eve_sb is not None
            eve_spends.append(eve_sb)
            # Extract Puzzle Announcement from eve spend
            assert isinstance(eve_sb, SpendBundle)  # mypy
            eve_sol = eve_sb.coin_spends[0].solution.to_program()
            conds = eve_fullpuz.run(eve_sol)
            eve_puzzle_announcement = [x for x in conds.as_python() if int_from_bytes(x[0]) == 62][0][1]
            assertion = std_hash(eve_fullpuz.get_tree_hash() + eve_puzzle_announcement)
            puzzle_assertions.add(assertion)

        # We've now created all the intermediate, launcher, eve and transfer spends.
        # Create the xch spend to fund the minting.
        spend_value = sum([coin.amount for coin in xch_coins])
        change: uint64 = uint64(spend_value - total_amount)
        xch_spends = []
        if xch_change_ph is None:
            xch_change_ph = await self.standard_wallet.get_new_puzzlehash()
        xch_payment = Payment(xch_change_ph, change, [xch_change_ph])

        first = True
        for xch_coin in xch_coins:
            puzzle: Program = await self.standard_wallet.puzzle_for_puzzle_hash(xch_coin.puzzle_hash)
            if first:
                message_list: List[bytes32] = [c.name() for c in xch_coins]
                message_list.append(Coin(xch_coin.name(), xch_payment.puzzle_hash, xch_payment.amount).name())
                message: bytes32 = std_hash(b"".join(message_list))

                if len(xch_coins) > 1:
                    xch_announcement: Optional[Set[bytes]] = {message}
                else:
                    xch_announcement = None

                solution: Program = self.standard_wallet.make_solution(
                    primaries=[xch_payment],
                    fee=fee,
                    coin_announcements=xch_announcement,
                    coin_announcements_to_assert={Announcement(did_coin.name(), message).name()},
                )
                primary_announcement_hash = Announcement(xch_coin.name(), message).name()
                # connect this coin assertion to the DID announcement
                did_coin_announcement = {bytes(message)}
                first = False
            else:
                solution = self.standard_wallet.make_solution(
                    primaries=[], coin_announcements_to_assert={primary_announcement_hash}
                )
            xch_spends.append(CoinSpend(xch_coin, puzzle, solution))
        xch_spend = await self.standard_wallet.sign_transaction(xch_spends)

        # Create the DID spend using the announcements collected when making the intermediate launcher coins
        did_p2_solution = self.standard_wallet.make_solution(
            primaries=primaries,
            coin_announcements=did_coin_announcement,
            coin_announcements_to_assert=did_announcements,
            puzzle_announcements_to_assert=puzzle_assertions,
        )
        did_inner_sol: Program = Program.to([1, did_p2_solution])
        did_full_puzzle: Program = chia.wallet.singleton.create_singleton_puzzle(
            innerpuz,
            did_wallet.did_info.origin_coin.name(),
        )
        # The DID lineage parent won't not exist if we're bulk minting from a future DID coin
        if did_lineage_parent:
            did_parent_info: Optional[LineageProof] = LineageProof(
                parent_name=did_lineage_parent,
                inner_puzzle_hash=innerpuz.get_tree_hash(),
                amount=uint64(did_coin.amount),
            )
        else:
            did_parent_info = did_wallet.get_parent_for_coin(did_coin)
        assert did_parent_info is not None

        did_full_sol = Program.to(
            [
                [
                    did_parent_info.parent_name,
                    did_parent_info.inner_puzzle_hash,
                    did_parent_info.amount,
                ],
                did_coin.amount,
                did_inner_sol,
            ]
        )
        did_spend = CoinSpend(did_coin, did_full_puzzle, did_full_sol)

        # Collect up all the coin spends and sign them
        list_of_coinspends = [did_spend] + intermediate_coin_spends + launcher_spends
        unsigned_spend_bundle = SpendBundle(list_of_coinspends, G2Element())
        signed_spend_bundle = await did_wallet.sign(unsigned_spend_bundle)

        # Aggregate everything into a single spend bundle
        total_spend = SpendBundle.aggregate([signed_spend_bundle, xch_spend, *eve_spends])
        return total_spend

    async def mint_from_xch(
        self,
        metadata_list: List[Dict[str, Any]],
        target_list: Optional[List[bytes32]] = [],
        mint_number_start: Optional[int] = 1,
        mint_total: Optional[int] = None,
        xch_coins: Optional[Set[Coin]] = None,
        xch_change_ph: Optional[bytes32] = None,
        fee: Optional[uint64] = uint64(0),
        reuse_puzhash: Optional[bool] = None,
    ) -> SpendBundle:
        """
        Minting NFTs from a single XCH spend using intermediate launcher puzzle
        :param metadata_list: A list of dicts containing the metadata for each NFT to be minted
        :param target_list: [Optional] a list of targets for transfering minted NFTs (aka airdrop)
        :param mint_number_start: [Optional] The starting point for mint number used in intermediate launcher
        puzzle. Default: 1
        :param mint_total: [Optional] The total number of NFTs being minted
        :param xch_coins: [Optional] For use with bulk minting to provide the coin used for funding the minting spend.
        This coin can be one that will be created in the future
        :param xch_change_ph: [Optional] For use with bulk minting, so we can specify the puzzle hash that the change
        from the funding transaction goes to.
        :param fee: A fee amount, taken out of the xch spend.
        """

        # Ensure we have an mint_total value
        if mint_total is None:
            mint_total = len(metadata_list)
        assert isinstance(mint_number_start, int)
        assert len(metadata_list) <= mint_total + 1 - mint_number_start

        # Ensure we have an xch coin of high enough amount
        assert isinstance(fee, uint64)
        total_amount = len(metadata_list) + fee
        if xch_coins is None:
            xch_coins = await self.standard_wallet.select_coins(uint64(total_amount))
        assert len(xch_coins) > 0

        funding_coin = xch_coins.copy().pop()

        # set the chunk size for the spend bundle we're going to create
        chunk_size = len(metadata_list)

        # Because bulk minting may not mint all the NFTs in one bundle, we
        # calculate the edition numbers that will be used in the intermediate
        # puzzle based on the starting edition number given, and the size of the
        # chunk going into this spend bundle
        mint_number_end = mint_number_start + chunk_size

        # Empty set to load with the announcements we will assert from XCH to
        # match the announcements from the intermediate launcher puzzle
        coin_announcements: Set[Any] = set()
        puzzle_assertions: Set[Any] = set()
        primaries = []
        amount = uint64(1)
        intermediate_coin_spends = []
        launcher_spends = []
        launcher_ids = []
        eve_spends: List[SpendBundle] = []
        p2_inner_puzzle = await self.standard_wallet.get_new_puzzle()
        p2_inner_ph = p2_inner_puzzle.get_tree_hash()

        # Loop to create each intermediate coin, launcher, eve and (optional) transfer spends
        for mint_number in range(mint_number_start, mint_number_end):
            # Create  the puzzle, solution and coin spend for the intermediate launcher
            intermediate_launcher_puz = nft_puzzles.INTERMEDIATE_LAUNCHER_MOD.curry(
                nft_puzzles.LAUNCHER_PUZZLE_HASH, mint_number, mint_total
            )
            intermediate_launcher_ph = intermediate_launcher_puz.get_tree_hash()
            primaries.append(Payment(intermediate_launcher_ph, uint64(1), [intermediate_launcher_ph]))
            intermediate_launcher_sol = Program.to([])
            intermediate_launcher_coin = Coin(funding_coin.name(), intermediate_launcher_ph, uint64(1))
            intermediate_launcher_coin_spend = CoinSpend(
                intermediate_launcher_coin, intermediate_launcher_puz, intermediate_launcher_sol
            )
            intermediate_coin_spends.append(intermediate_launcher_coin_spend)

            # create an ASSERT_COIN_ANNOUNCEMENT for the XCH spend. The
            # intermediate launcher coin issues a CREATE_COIN_ANNOUNCEMENT of
            # the mint_number and mint_total for the launcher coin it creates
            intermediate_announcement_message = std_hash(int_to_bytes(mint_number) + int_to_bytes(mint_total))
            coin_announcements.add(std_hash(intermediate_launcher_coin.name() + intermediate_announcement_message))

            # Create the launcher coin, and add its id to a list to be asserted in the XCH spend
            launcher_coin = Coin(intermediate_launcher_coin.name(), nft_puzzles.LAUNCHER_PUZZLE_HASH, amount)
            launcher_ids.append(launcher_coin.name())

            # Grab the metadata from metadata_list. The index for metadata_list
            # needs to be offset by mint_number_start, and since
            # mint_number starts at 1 not 0, we also subtract 1.
            metadata = metadata_list[mint_number - mint_number_start]

            # Create the inner and full puzzles for the eve spend
            inner_puzzle = create_ownership_layer_puzzle(
                launcher_coin.name(),
                b"",
                p2_inner_puzzle,
                metadata["royalty_pc"],
                royalty_puzzle_hash=metadata["royalty_ph"],
            )
            eve_fullpuz = nft_puzzles.create_full_puzzle(
                launcher_coin.name(), metadata["program"], NFT_METADATA_UPDATER.get_tree_hash(), inner_puzzle
            )

            # Annnouncements for eve spend. These are asserted by the xch spend
            announcement_message = Program.to([eve_fullpuz.get_tree_hash(), amount, []]).get_tree_hash()
            coin_announcements.add(std_hash(launcher_coin.name() + announcement_message))

            genesis_launcher_solution = Program.to([eve_fullpuz.get_tree_hash(), amount, []])

            launcher_cs = CoinSpend(launcher_coin, nft_puzzles.LAUNCHER_PUZZLE, genesis_launcher_solution)
            launcher_spends.append(launcher_cs)

            eve_coin = Coin(launcher_coin.name(), eve_fullpuz.get_tree_hash(), uint64(amount))

            # To make the eve transaction we need to construct the NFTCoinInfo
            # for the NFT (which doesn't exist yet)
            nft_coin = NFTCoinInfo(
                nft_id=launcher_coin.name(),
                coin=eve_coin,
                lineage_proof=LineageProof(
                    parent_name=launcher_coin.parent_coin_info, amount=uint64(launcher_coin.amount)
                ),
                full_puzzle=eve_fullpuz,
                mint_height=uint32(0),
            )

            # Create the eve transaction with targets if present
            if target_list:
                target_ph = target_list[mint_number - mint_number_start]
            else:
                target_ph = p2_inner_ph
            eve_txs = await self.generate_signed_transaction(
                [uint64(eve_coin.amount)],
                [target_ph],
                nft_coin=nft_coin,
                new_owner=b"",
                new_did_inner_hash=b"",
                additional_bundles=[],
                memos=[[target_ph]],
                reuse_puzhash=reuse_puzhash,
            )
            eve_sb = eve_txs[0].spend_bundle
            assert eve_sb is not None
            eve_spends.append(eve_sb)
            # Extract Puzzle Announcement from eve spend
            assert isinstance(eve_sb, SpendBundle)  # mypy
            eve_sol = eve_sb.coin_spends[0].solution.to_program()
            conds = eve_fullpuz.run(eve_sol)
            eve_puzzle_announcement = [x for x in conds.as_python() if int_from_bytes(x[0]) == 62][0][1]
            assertion = std_hash(eve_fullpuz.get_tree_hash() + eve_puzzle_announcement)
            puzzle_assertions.add(assertion)

        # We've now created all the intermediate, launcher, eve and transfer spends.
        # Create the xch spend to fund the minting.
        spend_value = sum([coin.amount for coin in xch_coins])
        change: uint64 = uint64(spend_value - total_amount)
        xch_spends = []
        if xch_change_ph is None:
            xch_change_ph = await self.standard_wallet.get_new_puzzlehash()
        xch_payment = Payment(xch_change_ph, change, [xch_change_ph])

        first = True
        for xch_coin in xch_coins:
            puzzle: Program = await self.standard_wallet.puzzle_for_puzzle_hash(xch_coin.puzzle_hash)
            if first:
                message_list: List[bytes32] = [c.name() for c in xch_coins]
                message_list.append(Coin(xch_coin.name(), xch_payment.puzzle_hash, xch_payment.amount).name())
                message: bytes32 = std_hash(b"".join(message_list))

                if len(xch_coins) > 1:
                    xch_announcement: Optional[Set[bytes]] = {message}
                else:
                    xch_announcement = None

                solution: Program = self.standard_wallet.make_solution(
                    primaries=[xch_payment] + primaries,
                    fee=fee,
                    coin_announcements=xch_announcement if len(xch_coins) > 1 else None,
                    coin_announcements_to_assert=coin_announcements,
                    puzzle_announcements_to_assert=puzzle_assertions,
                )
                primary_announcement_hash = Announcement(xch_coin.name(), message).name()
                first = False
            else:
                solution = self.standard_wallet.make_solution(
                    primaries=[], coin_announcements_to_assert={primary_announcement_hash}
                )
            xch_spends.append(CoinSpend(xch_coin, puzzle, solution))
        xch_spend = await self.standard_wallet.sign_transaction(xch_spends)

        # Collect up all the coin spends and sign them
        list_of_coinspends = intermediate_coin_spends + launcher_spends
        unsigned_spend_bundle = SpendBundle(list_of_coinspends, G2Element())
        signed_spend_bundle = await self.sign(unsigned_spend_bundle)

        # Aggregate everything into a single spend bundle
        total_spend = SpendBundle.aggregate([signed_spend_bundle, xch_spend, *eve_spends])
        return total_spend

    async def select_coins(
        self,
        amount: uint64,
        exclude: Optional[List[Coin]] = None,
        min_coin_amount: Optional[uint64] = None,
        max_coin_amount: Optional[uint64] = None,
        excluded_coin_amounts: Optional[List[uint64]] = None,
    ) -> Set[Coin]:
        raise RuntimeError("NFTWallet does not support select_coins()")

    def require_derivation_paths(self) -> bool:
        return False

    def puzzle_hash_for_pk(self, pubkey: G1Element) -> bytes32:
        raise RuntimeError("NFTWallet does not support puzzle_hash_for_pk")

    def get_name(self) -> str:
        return self.wallet_info.name<|MERGE_RESOLUTION|>--- conflicted
+++ resolved
@@ -734,13 +734,8 @@
             chia_tx = None
 
         innersol: Program = self.standard_wallet.make_solution(
-<<<<<<< HEAD
-            primaries=primaries,
+            primaries=payments,
             coin_announcements=None if announcement_to_make is None else {announcement_to_make},
-=======
-            primaries=payments,
-            coin_announcements=None if announcement_to_make is None else set((announcement_to_make,)),
->>>>>>> 344a7bbb
             coin_announcements_to_assert=coin_announcements_bytes,
             puzzle_announcements_to_assert=puzzle_announcements_bytes,
         )
