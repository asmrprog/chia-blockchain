--- conflicted
+++ resolved
@@ -8,7 +8,6 @@
 from contextlib import asynccontextmanager
 from pathlib import Path
 from secrets import token_bytes
-<<<<<<< HEAD
 from typing import (
     TYPE_CHECKING,
     Any,
@@ -19,14 +18,10 @@
     List,
     Optional,
     Set,
-    Tuple,
     Type,
     TypeVar,
     Union,
 )
-=======
-from typing import TYPE_CHECKING, Any, AsyncIterator, Callable, Dict, Iterator, List, Optional, Set, Type, TypeVar
->>>>>>> fde6d6fe
 
 import aiosqlite
 from blspy import G1Element, G2Element, PrivateKey
@@ -96,14 +91,9 @@
 from chia.wallet.outer_puzzles import AssetType
 from chia.wallet.payment import Payment
 from chia.wallet.puzzle_drivers import PuzzleInfo
-<<<<<<< HEAD
-from chia.wallet.puzzles.cat_loader import CAT_MOD, CAT_MOD_HASH
-from chia.wallet.singleton import create_singleton_puzzle, get_singleton_id_from_puzzle
-=======
 from chia.wallet.puzzles.clawback.drivers import generate_clawback_spend_bundle, match_clawback_puzzle
 from chia.wallet.puzzles.clawback.metadata import ClawbackMetadata, ClawbackVersion
-from chia.wallet.singleton import create_singleton_puzzle
->>>>>>> fde6d6fe
+from chia.wallet.singleton import create_singleton_puzzle, get_singleton_id_from_puzzle
 from chia.wallet.trade_manager import TradeManager
 from chia.wallet.trading.trade_status import TradeStatus
 from chia.wallet.transaction_record import TransactionRecord
@@ -1625,11 +1615,7 @@
                                     )
                                     if not success:
                                         break
-<<<<<<< HEAD
-                                    new_singleton_coin: Optional[Coin] = singleton_wallet.get_next_interesting_coin(cs)
-=======
                                     new_singleton_coin = get_most_recent_singleton_coin_from_coin_spend(cs)
->>>>>>> fde6d6fe
                                     if new_singleton_coin is None:
                                         # No more singleton (maybe destroyed?)
                                         break
