--- conflicted
+++ resolved
@@ -96,13 +96,9 @@
 from chia.wallet.util.compute_hints import compute_coin_hints
 from chia.wallet.util.transaction_type import TransactionType
 from chia.wallet.util.wallet_sync_utils import PeerRequestException, last_change_height_cs
-<<<<<<< HEAD
-from chia.wallet.util.wallet_types import WalletType
+from chia.wallet.util.wallet_types import WalletIdentifier, WalletType
 from chia.wallet.wallet import InnerDriver as StdInnerDriver
 from chia.wallet.wallet import OuterDriver as StdOuterDriver
-=======
-from chia.wallet.util.wallet_types import WalletIdentifier, WalletType
->>>>>>> 2c25a796
 from chia.wallet.wallet import Wallet
 from chia.wallet.wallet_blockchain import WalletBlockchain
 from chia.wallet.wallet_coin_record import WalletCoinRecord
@@ -1766,8 +1762,7 @@
                     wallet, DataLayerWallet
                 ), f"WalletType.DATA_LAYER should be a DataLayerWallet instance got: {type(wallet).__name__}"
                 return wallet
-<<<<<<< HEAD
-        return None
+        raise ValueError("DataLayerWallet not available")
 
     async def get_coin_infos_for_spec(
         self, coin_spec: Solver, previous_actions: List[SpendDescription]
@@ -1828,7 +1823,4 @@
                 [],
                 Solver({}),
             ),
-        )
-=======
-        raise ValueError("DataLayerWallet not available")
->>>>>>> 2c25a796
+        )