--- conflicted
+++ resolved
@@ -371,11 +371,7 @@
         if unused > 0 and new_paths:
             await self.puzzle_store.set_used_up_to(uint32(unused - 1))
 
-<<<<<<< HEAD
-    async def update_wallet_puzzle_hashes(self, wallet_id, in_transaction=False) -> None:
-=======
     async def update_wallet_puzzle_hashes(self, wallet_id):
->>>>>>> 8ec56d19
         derivation_paths: List[DerivationRecord] = []
         target_wallet = self.wallets[wallet_id]
         last: Optional[uint32] = await self.puzzle_store.get_last_derivation_path_for_wallet(wallet_id)
@@ -403,12 +399,7 @@
                         False,
                     )
                 )
-<<<<<<< HEAD
-            await self.puzzle_store.add_derivation_paths(derivation_paths, in_transaction=in_transaction)
-=======
-            )
-        await self.puzzle_store.add_derivation_paths(derivation_paths)
->>>>>>> 8ec56d19
+            await self.puzzle_store.add_derivation_paths(derivation_paths)
 
     async def get_unused_derivation_record(self, wallet_id: uint32, *, hardened=False) -> DerivationRecord:
         """
@@ -1368,20 +1359,12 @@
         Called from wallet before new transaction is sent to the full_node
         """
         # Wallet node will use this queue to retry sending this transaction until full nodes receives it
-<<<<<<< HEAD
-        await self.tx_store.add_transaction_record(tx_record, in_transaction=in_transaction)
-=======
         await self.tx_store.add_transaction_record(tx_record)
->>>>>>> 8ec56d19
         all_coins_names = []
         all_coins_names.extend([coin.name() for coin in tx_record.additions])
         all_coins_names.extend([coin.name() for coin in tx_record.removals])
 
-<<<<<<< HEAD
-        await self.add_interested_coin_ids(all_coins_names, in_transaction=in_transaction)
-=======
         await self.add_interested_coin_ids(all_coins_names)
->>>>>>> 8ec56d19
         self.tx_pending_changed()
         self.state_changed("pending_transaction", tx_record.wallet_id)
 
