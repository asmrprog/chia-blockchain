#!/bin/bash

set -o errexit

USAGE_TEXT="\
Usage: $0 [-adsph]

  -a                          automated install, no questions
  -d                          install development dependencies
  -s                          skip python package installation and just do pip install
  -p                          additional plotters installation
  -h                          display this help and exit
"

usage() {
  echo "${USAGE_TEXT}"
}

PACMAN_AUTOMATED=
EXTRAS=
SKIP_PACKAGE_INSTALL=
PLOTTER_INSTALL=

while getopts adsph flag
do
  case "${flag}" in
    # automated
    a) PACMAN_AUTOMATED=--noconfirm;;
    # development
<<<<<<< HEAD
    d) EXTRAS="${EXTRAS} --extras dev";;
=======
    d) EXTRAS=${EXTRAS}dev,;;
    # simple install
    s) SKIP_PACKAGE_INSTALL=1;;
    p) PLOTTER_INSTALL=1;;
>>>>>>> f3e14b0d
    h) usage; exit 0;;
    *) echo; usage; exit 1;;
  esac
done

UBUNTU=false
DEBIAN=false
if [ "$(uname)" = "Linux" ]; then
  #LINUX=1
  if command -v apt-get >/dev/null; then
    OS_ID=$(lsb_release -is)
    if [ "$OS_ID" = "Debian" ]; then
      DEBIAN=true
    else
      UBUNTU=true
    fi
  fi
fi

# Check for non 64 bit ARM64/Raspberry Pi installs
if [ "$(uname -m)" = "armv7l" ]; then
  echo ""
  echo "WARNING:"
  echo "The Chia Blockchain requires a 64 bit OS and this is 32 bit armv7l"
  echo "For more information, see"
  echo "https://github.com/Chia-Network/chia-blockchain/wiki/Raspberry-Pi"
  echo "Exiting."
  exit 1
fi
# Get submodules
git submodule update --init mozilla-ca

UBUNTU_PRE_20=0
UBUNTU_20=0
UBUNTU_21=0
UBUNTU_22=0

if $UBUNTU; then
  LSB_RELEASE=$(lsb_release -rs)
  # In case Ubuntu minimal does not come with bc
  if ! command -v bc > /dev/null 2>&1; then
    sudo apt install bc -y
  fi
  # Mint 20.04 responds with 20 here so 20 instead of 20.04
  if [ "$(echo "$LSB_RELEASE<20" | bc)" = "1" ]; then
    UBUNTU_PRE_20=1
  elif [ "$(echo "$LSB_RELEASE<21" | bc)" = "1" ]; then
    UBUNTU_20=1
  elif [ "$(echo "$LSB_RELEASE<22" | bc)" = "1" ]; then
    UBUNTU_21=1
  else
    UBUNTU_22=1
  fi
fi

install_python3_and_sqlite3_from_source_with_yum() {
  CURRENT_WD=$(pwd)
  TMP_PATH=/tmp

  # Preparing installing Python
  echo 'yum groupinstall -y "Development Tools"'
  sudo yum groupinstall -y "Development Tools"
  echo "sudo yum install -y openssl-devel openssl libffi-devel bzip2-devel wget"
  sudo yum install -y openssl-devel openssl libffi-devel bzip2-devel wget

  echo "cd $TMP_PATH"
  cd "$TMP_PATH"
  # Install sqlite>=3.37
  # yum install sqlite-devel brings sqlite3.7 which is not compatible with chia
  echo "wget https://www.sqlite.org/2022/sqlite-autoconf-3370200.tar.gz"
  wget https://www.sqlite.org/2022/sqlite-autoconf-3370200.tar.gz
  tar xf sqlite-autoconf-3370200.tar.gz
  echo "cd sqlite-autoconf-3370200"
  cd sqlite-autoconf-3370200
  echo "./configure --prefix=/usr/local"
  # '| stdbuf ...' seems weird but this makes command outputs stay in single line.
  ./configure --prefix=/usr/local | stdbuf -o0 cut -b1-"$(tput cols)" | sed -u 'i\\o033[2K' | stdbuf -o0 tr '\n' '\r'; echo
  echo "make -j$(nproc)"
  make -j"$(nproc)" | stdbuf -o0 cut -b1-"$(tput cols)" | sed -u 'i\\o033[2K' | stdbuf -o0 tr '\n' '\r'; echo
  echo "sudo make install"
  sudo make install | stdbuf -o0 cut -b1-"$(tput cols)" | sed -u 'i\\o033[2K' | stdbuf -o0 tr '\n' '\r'; echo
  # yum install python3 brings Python3.6 which is not supported by chia
  cd ..
  echo "wget https://www.python.org/ftp/python/3.9.11/Python-3.9.11.tgz"
  wget https://www.python.org/ftp/python/3.9.11/Python-3.9.11.tgz
  tar xf Python-3.9.11.tgz
  echo "cd Python-3.9.11"
  cd Python-3.9.11
  echo "LD_RUN_PATH=/usr/local/lib ./configure --prefix=/usr/local"
  # '| stdbuf ...' seems weird but this makes command outputs stay in single line.
  LD_RUN_PATH=/usr/local/lib ./configure --prefix=/usr/local | stdbuf -o0 cut -b1-"$(tput cols)" | sed -u 'i\\o033[2K' | stdbuf -o0 tr '\n' '\r'; echo
  echo "LD_RUN_PATH=/usr/local/lib make -j$(nproc)"
  LD_RUN_PATH=/usr/local/lib make -j"$(nproc)" | stdbuf -o0 cut -b1-"$(tput cols)" | sed -u 'i\\o033[2K' | stdbuf -o0 tr '\n' '\r'; echo
  echo "LD_RUN_PATH=/usr/local/lib sudo make altinstall"
  LD_RUN_PATH=/usr/local/lib sudo make altinstall | stdbuf -o0 cut -b1-"$(tput cols)" | sed -u 'i\\o033[2K' | stdbuf -o0 tr '\n' '\r'; echo
  cd "$CURRENT_WD"
}

# You can specify preferred python version by exporting `INSTALL_PYTHON_VERSION`
# e.g. `export INSTALL_PYTHON_VERSION=3.8`
INSTALL_PYTHON_PATH=
PYTHON_MAJOR_VER=
PYTHON_MINOR_VER=
SQLITE_VERSION=
SQLITE_MAJOR_VER=
SQLITE_MINOR_VER=
OPENSSL_VERSION_STRING=
OPENSSL_VERSION_INT=

find_python() {
  set +e
  unset BEST_VERSION
  for V in 310 3.10 39 3.9 38 3.8 37 3.7 3; do
    if command -v python$V >/dev/null; then
      if [ "$BEST_VERSION" = "" ]; then
        BEST_VERSION=$V
      fi
    fi
  done

  if [ -n "$BEST_VERSION" ]; then
    INSTALL_PYTHON_VERSION="$BEST_VERSION"
    INSTALL_PYTHON_PATH=python${INSTALL_PYTHON_VERSION}
    PY3_VER=$($INSTALL_PYTHON_PATH --version | cut -d ' ' -f2)
    PYTHON_MAJOR_VER=$(echo "$PY3_VER" | cut -d'.' -f1)
    PYTHON_MINOR_VER=$(echo "$PY3_VER" | cut -d'.' -f2)
  fi
  set -e
}

find_sqlite() {
  set +e
  if [ -n "$INSTALL_PYTHON_PATH" ]; then
    # Check sqlite3 version bound to python
    SQLITE_VERSION=$($INSTALL_PYTHON_PATH -c 'import sqlite3; print(sqlite3.sqlite_version)')
    SQLITE_MAJOR_VER=$(echo "$SQLITE_VERSION" | cut -d'.' -f1)
    SQLITE_MINOR_VER=$(echo "$SQLITE_VERSION" | cut -d'.' -f2)
  fi
  set -e
}

find_openssl() {
  set +e
  if [ -n "$INSTALL_PYTHON_PATH" ]; then
    # Check openssl version python will use
    OPENSSL_VERSION_STRING=$($INSTALL_PYTHON_PATH -c 'import ssl; print(ssl.OPENSSL_VERSION)')
    OPENSSL_VERSION_INT=$($INSTALL_PYTHON_PATH -c 'import ssl; print(ssl.OPENSSL_VERSION_NUMBER)')
  fi
  set -e
}

# Manage npm and other install requirements on an OS specific basis
if [ "$SKIP_PACKAGE_INSTALL" = "1" ]; then
  echo "Skipping system package installation"
elif [ "$(uname)" = "Linux" ]; then
  #LINUX=1
  if [ "$UBUNTU_PRE_20" = "1" ]; then
    # Ubuntu
    echo "Installing on Ubuntu pre 20.*."
    sudo apt-get update
    # distutils must be installed as well to avoid a complaint about ensurepip while
    # creating the venv.  This may be related to a mis-check while using or
    # misconfiguration of the secondary Python version 3.7.  The primary is Python 3.6.
    sudo apt-get install -y python3.7-venv python3.7-distutils openssl
  elif [ "$UBUNTU_20" = "1" ]; then
    echo "Installing on Ubuntu 20.*."
    sudo apt-get update
    sudo apt-get install -y python3.8-venv openssl
  elif [ "$UBUNTU_21" = "1" ]; then
    echo "Installing on Ubuntu 21.*."
    sudo apt-get update
    sudo apt-get install -y python3.9-venv openssl
  elif [ "$UBUNTU_22" = "1" ]; then
    echo "Installing on Ubuntu 22.* or newer."
    sudo apt-get update
    sudo apt-get install -y python3.10-venv openssl
  elif [ "$DEBIAN" = "true" ]; then
    echo "Installing on Debian."
    sudo apt-get update
    sudo apt-get install -y python3-venv openssl
  elif type pacman >/dev/null 2>&1 && [ -f "/etc/arch-release" ]; then
    # Arch Linux
    # Arch provides latest python version. User will need to manually install python 3.9 if it is not present
    echo "Installing on Arch Linux."
    case $(uname -m) in
      x86_64|aarch64)
        sudo pacman ${PACMAN_AUTOMATED} -S --needed git openssl
        ;;
      *)
        echo "Incompatible CPU architecture. Must be x86_64 or aarch64."
        exit 1
        ;;
    esac
  elif type yum >/dev/null 2>&1 && [ ! -f "/etc/redhat-release" ] && [ ! -f "/etc/centos-release" ] && [ ! -f "/etc/fedora-release" ]; then
    # AMZN 2
    echo "Installing on Amazon Linux 2."
    if ! command -v python3.9 >/dev/null 2>&1; then
      install_python3_and_sqlite3_from_source_with_yum
    fi
  elif type yum >/dev/null 2>&1 && [ -f "/etc/centos-release" ]; then
    # CentOS
    echo "Install on CentOS."
    if ! command -v python3.9 >/dev/null 2>&1; then
      install_python3_and_sqlite3_from_source_with_yum
    fi
  elif type yum >/dev/null 2>&1 && [ -f "/etc/redhat-release" ] && grep Rocky /etc/redhat-release; then
    echo "Installing on Rocky."
    # TODO: make this smarter about getting the latest version
    sudo yum install --assumeyes python39 openssl
  elif type yum >/dev/null 2>&1 && [ -f "/etc/redhat-release" ] || [ -f "/etc/fedora-release" ]; then
    # Redhat or Fedora
    echo "Installing on Redhat/Fedora."
    if ! command -v python3.9 >/dev/null 2>&1; then
      sudo yum install -y python39 openssl
    fi
  fi
elif [ "$(uname)" = "Darwin" ]; then
  echo "Installing on macOS."
  if ! type brew >/dev/null 2>&1; then
    echo "Installation currently requires brew on macOS - https://brew.sh/"
    exit 1
  fi
  echo "Installing OpenSSL"
  brew install openssl
fi

if [ "$(uname)" = "OpenBSD" ]; then
  export MAKE=${MAKE:-gmake}
  export BUILD_VDF_CLIENT=${BUILD_VDF_CLIENT:-N}
elif [ "$(uname)" = "FreeBSD" ]; then
  export MAKE=${MAKE:-gmake}
  export BUILD_VDF_CLIENT=${BUILD_VDF_CLIENT:-N}
fi

if [ "$INSTALL_PYTHON_VERSION" = "" ]; then
  echo "Searching available python executables..."
  find_python
else
  echo "Python $INSTALL_PYTHON_VERSION is requested"
  INSTALL_PYTHON_PATH=python${INSTALL_PYTHON_VERSION}
  PY3_VER=$($INSTALL_PYTHON_PATH --version | cut -d ' ' -f2)
  PYTHON_MAJOR_VER=$(echo "$PY3_VER" | cut -d'.' -f1)
  PYTHON_MINOR_VER=$(echo "$PY3_VER" | cut -d'.' -f2)
fi

if ! command -v "$INSTALL_PYTHON_PATH" >/dev/null; then
  echo "${INSTALL_PYTHON_PATH} was not found"
  exit 1
fi

if [ "$PYTHON_MAJOR_VER" -ne "3" ] || [ "$PYTHON_MINOR_VER" -lt "7" ] || [ "$PYTHON_MINOR_VER" -ge "11" ]; then
  echo "Chia requires Python version >= 3.7 and  < 3.11.0" >&2
  echo "Current Python version = $INSTALL_PYTHON_VERSION" >&2
  # If Arch, direct to Arch Wiki
  if type pacman >/dev/null 2>&1 && [ -f "/etc/arch-release" ]; then
    echo "Please see https://wiki.archlinux.org/title/python#Old_versions for support." >&2
  fi

  exit 1
fi
echo "Python version is $INSTALL_PYTHON_VERSION"

find_sqlite
echo "SQLite version for Python is ${SQLITE_VERSION}"
if [ "$SQLITE_MAJOR_VER" -lt "3" ] || [ "$SQLITE_MAJOR_VER" = "3" ] && [ "$SQLITE_MINOR_VER" -lt "8" ]; then
  echo "Only sqlite>=3.8 is supported"
  exit 1
fi

# There is also ssl.OPENSSL_VERSION_INFO returning a tuple
# 1.1.1n corresponds to 269488367 as an integer
find_openssl
echo "OpenSSL version for Python is ${OPENSSL_VERSION_STRING}"
if [ "$OPENSSL_VERSION_INT" -lt "269488367" ]; then
  echo "WARNING: OpenSSL versions before 3.0.2, 1.1.1n, or 1.0.2zd are vulnerable to CVE-2022-0778"
  echo "Your OS may have patched OpenSSL and not updated the version to 1.1.1n"
fi

# TODO: implement selection of python version at all with poetry
# TODO: just always delete the env so updates happen?  maybe not?
# If version of `python` and "$INSTALL_PYTHON_VERSION" does not match, clear old version
#VENV_CLEAR=""
#if [ -e venv/bin/python ]; then
#  VENV_PYTHON_VER=$(venv/bin/python -V)
#  TARGET_PYTHON_VER=$($INSTALL_PYTHON_PATH -V)
#  if [ "$VENV_PYTHON_VER" != "$TARGET_PYTHON_VER" ]; then
#    echo "existing python version in venv is $VENV_PYTHON_VER while target python version is $TARGET_PYTHON_VER"
#    echo "Refreshing venv modules..."
#    VENV_CLEAR="--clear"
#  fi
#fi

# TODO: consider if this is safe and good
rm -rf .penv venv .venv
./setup-poetry.sh -c "$INSTALL_PYTHON_PATH"
# shellcheck disable=SC2086
.penv/bin/poetry install ${EXTRAS}
ln -s .venv venv
if [ ! -f "activate" ]; then
  ln -s venv/bin/activate .
fi

#EXTRAS=${EXTRAS%,}
#if [ -n "${EXTRAS}" ]; then
#  EXTRAS=[${EXTRAS}]
#fi

# shellcheck disable=SC1091
#. ./activate
# pip 20.x+ supports Linux binary wheels
#python -m pip install --upgrade pip
#python -m pip install wheel
#if [ "$INSTALL_PYTHON_VERSION" = "3.8" ]; then
# This remains in case there is a diversion of binary wheels
#python -m pip install --extra-index-url https://pypi.chia.net/simple/ miniupnpc==2.2.2
#python -m pip install -e ."${EXTRAS}" --extra-index-url https://pypi.chia.net/simple/

if [ -n "$PLOTTER_INSTALL" ]; then
  set +e
  PREV_VENV="$VIRTUAL_ENV"
  export VIRTUAL_ENV="venv"
  ./install-plotter.sh bladebit
  ./install-plotter.sh madmax
  export VIRTUAL_ENV="$PREV_VENV"
  set -e
fi

echo ""
echo "Chia blockchain install.sh complete."
echo "For assistance join us on Keybase in the #support chat channel:"
echo "https://keybase.io/team/chia_network.public"
echo ""
echo "Try the Quick Start Guide to running chia-blockchain:"
echo "https://github.com/Chia-Network/chia-blockchain/wiki/Quick-Start-Guide"
echo ""
echo "To install the GUI type 'sh install-gui.sh' after '. ./activate'."
echo ""
echo "Type '. ./activate' and then 'chia init' to begin."<|MERGE_RESOLUTION|>--- conflicted
+++ resolved
@@ -27,14 +27,10 @@
     # automated
     a) PACMAN_AUTOMATED=--noconfirm;;
     # development
-<<<<<<< HEAD
     d) EXTRAS="${EXTRAS} --extras dev";;
-=======
-    d) EXTRAS=${EXTRAS}dev,;;
     # simple install
     s) SKIP_PACKAGE_INSTALL=1;;
     p) PLOTTER_INSTALL=1;;
->>>>>>> f3e14b0d
     h) usage; exit 0;;
     *) echo; usage; exit 1;;
   esac
