from __future__ import annotations

import logging
from typing import Callable, Tuple, cast

import pytest
from packaging.version import Version

from chia.cmds.init_funcs import chia_full_version_str
from chia.full_node.full_node_api import FullNodeAPI
from chia.protocols.protocol_message_types import ProtocolMessageTypes
from chia.protocols.shared_protocol import protocol_version
from chia.protocols.wallet_protocol import RejectHeaderRequest
from chia.server.outbound_message import make_msg
from chia.server.server import ChiaServer
from chia.simulator.block_tools import BlockTools
from chia.simulator.setup_nodes import SimulatorsAndWalletsServices
from chia.simulator.time_out_assert import time_out_assert
from chia.types.peer_info import PeerInfo
<<<<<<< HEAD
=======
from chia.util.ints import uint16, uint32
>>>>>>> 17dcb71b
from tests.connection_utils import connect_and_get_peer


@pytest.mark.asyncio
async def test_duplicate_client_connection(
    two_nodes: Tuple[FullNodeAPI, FullNodeAPI, ChiaServer, ChiaServer, BlockTools], self_hostname: str
) -> None:
    _, _, server_1, server_2, _ = two_nodes
    assert await server_2.start_client(PeerInfo(self_hostname, server_1.get_port()), None)
    assert not await server_2.start_client(PeerInfo(self_hostname, server_1.get_port()), None)


@pytest.mark.asyncio
@pytest.mark.parametrize("method", [repr, str])
async def test_connection_string_conversion(
    two_nodes_one_block: Tuple[FullNodeAPI, FullNodeAPI, ChiaServer, ChiaServer, BlockTools],
    self_hostname: str,
    method: Callable[[object], str],
) -> None:
    _, _, server_1, server_2, _ = two_nodes_one_block
    peer = await connect_and_get_peer(server_1, server_2, self_hostname)
    # 1000 is based on the current implementation (example below), should be reconsidered/adjusted if this test fails
    # WSChiaConnection(local_type=<NodeType.FULL_NODE: 1>, local_port=50632, local_capabilities=[<Capability.BASE: 1>, <Capability.BLOCK_HEADERS: 2>, <Capability.RATE_LIMITS_V2: 3>], peer_host='127.0.0.1', peer_port=50640, peer_node_id=<bytes32: 566a318f0f656125b4fef0e85fbddcf9bc77f8003d35293c392479fc5d067f4d>, outbound_rate_limiter=<chia.server.rate_limits.RateLimiter object at 0x114a13f50>, inbound_rate_limiter=<chia.server.rate_limits.RateLimiter object at 0x114a13e90>, is_outbound=False, creation_time=1675271096.275591, bytes_read=68, bytes_written=162, last_message_time=1675271096.276271, peer_server_port=50636, active=False, closed=False, connection_type=<NodeType.FULL_NODE: 1>, request_nonce=32768, peer_capabilities=[<Capability.BASE: 1>, <Capability.BLOCK_HEADERS: 2>, <Capability.RATE_LIMITS_V2: 3>], version='', protocol_version='') # noqa
    converted = method(peer)
    print(converted)
    assert len(converted) < 1000


@pytest.mark.asyncio
async def test_connection_versions(
    self_hostname: str, one_wallet_and_one_simulator_services: SimulatorsAndWalletsServices
) -> None:
    [full_node_service], [wallet_service], _ = one_wallet_and_one_simulator_services
    wallet_node = wallet_service._node
    full_node = full_node_service._node
    await wallet_node.server.start_client(
        PeerInfo(self_hostname, uint16(cast(FullNodeAPI, full_node_service._api).server._port)), None
    )
    outgoing_connection = wallet_node.server.all_connections[full_node.server.node_id]
    incoming_connection = full_node.server.all_connections[wallet_node.server.node_id]
    for connection in [outgoing_connection, incoming_connection]:
        assert connection.protocol_version == Version(protocol_version)
        assert connection.version == Version(chia_full_version_str())
        assert connection.get_version() == chia_full_version_str()


@pytest.mark.asyncio
async def test_api_not_ready(
    self_hostname: str,
    one_wallet_and_one_simulator_services: SimulatorsAndWalletsServices,
    caplog: pytest.LogCaptureFixture,
) -> None:
    [full_node_service], [wallet_service], _ = one_wallet_and_one_simulator_services
    wallet_node = wallet_service._node
    full_node = full_node_service._node
    await wallet_node.server.start_client(
        PeerInfo(self_hostname, uint16(cast(FullNodeAPI, full_node_service._api).server._port)), None
    )
    wallet_node.log_out()
    assert not wallet_service._api.ready()
    connection = full_node.server.all_connections[wallet_node.server.node_id]

    def request_ignored() -> bool:
        return "API not ready, ignore request: {'data': '0x00000000', 'id': None, 'type': 53}" in caplog.text

    with caplog.at_level(logging.WARNING):
        assert await connection.send_message(
            make_msg(ProtocolMessageTypes.reject_header_request, RejectHeaderRequest(uint32(0)))
        )
        await time_out_assert(10, request_ignored)<|MERGE_RESOLUTION|>--- conflicted
+++ resolved
@@ -17,10 +17,7 @@
 from chia.simulator.setup_nodes import SimulatorsAndWalletsServices
 from chia.simulator.time_out_assert import time_out_assert
 from chia.types.peer_info import PeerInfo
-<<<<<<< HEAD
-=======
-from chia.util.ints import uint16, uint32
->>>>>>> 17dcb71b
+from chia.util.ints import uint32
 from tests.connection_utils import connect_and_get_peer
 
 
@@ -57,7 +54,7 @@
     wallet_node = wallet_service._node
     full_node = full_node_service._node
     await wallet_node.server.start_client(
-        PeerInfo(self_hostname, uint16(cast(FullNodeAPI, full_node_service._api).server._port)), None
+        PeerInfo(self_hostname, cast(FullNodeAPI, full_node_service._api).server.get_port()), None
     )
     outgoing_connection = wallet_node.server.all_connections[full_node.server.node_id]
     incoming_connection = full_node.server.all_connections[wallet_node.server.node_id]
@@ -77,7 +74,7 @@
     wallet_node = wallet_service._node
     full_node = full_node_service._node
     await wallet_node.server.start_client(
-        PeerInfo(self_hostname, uint16(cast(FullNodeAPI, full_node_service._api).server._port)), None
+        PeerInfo(self_hostname, cast(FullNodeAPI, full_node_service._api).server.get_port()), None
     )
     wallet_node.log_out()
     assert not wallet_service._api.ready()
