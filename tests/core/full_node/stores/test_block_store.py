--- conflicted
+++ resolved
@@ -30,14 +30,12 @@
 
 
 @pytest.mark.asyncio
-<<<<<<< HEAD
-async def test_block_store(tmp_dir: Path, db_version: int, bt: BlockTools, tmp_path: Path) -> None:
-=======
-async def test_block_store(tmp_dir: Path, db_version: int, bt: BlockTools, consensus_mode: Mode) -> None:
-    if consensus_mode != Mode.PLAIN:
-        pytest.skip("only run in PLAIN mode to save time")
-
->>>>>>> b498188c
+async def test_block_store(
+    tmp_dir: Path, db_version: int, bt: BlockTools, consensus_mode: Mode, tmp_path: Path
+) -> None:
+    if consensus_mode != Mode.PLAIN:
+        pytest.skip("only run in PLAIN mode to save time")
+
     assert sqlite3.threadsafety >= 1
     blocks = bt.get_consecutive_blocks(10)
 
@@ -91,11 +89,7 @@
 
 
 @pytest.mark.asyncio
-<<<<<<< HEAD
-async def test_deadlock(tmp_dir: Path, db_version: int, bt: BlockTools, tmp_path: Path) -> None:
-=======
-async def test_deadlock(tmp_dir: Path, db_version: int, bt: BlockTools, consensus_mode: Mode) -> None:
->>>>>>> b498188c
+async def test_deadlock(tmp_dir: Path, db_version: int, bt: BlockTools, consensus_mode: Mode, tmp_path: Path) -> None:
     """
     This test was added because the store was deadlocking in certain situations, when fetching and
     adding blocks repeatedly. The issue was patched.
@@ -131,13 +125,9 @@
 
 
 @pytest.mark.asyncio
-<<<<<<< HEAD
-async def test_rollback(bt: BlockTools, tmp_dir: Path, tmp_path: Path) -> None:
-=======
-async def test_rollback(bt: BlockTools, tmp_dir: Path, consensus_mode: Mode) -> None:
-    if consensus_mode != Mode.PLAIN:
-        pytest.skip("only run in PLAIN mode to save time")
->>>>>>> b498188c
+async def test_rollback(bt: BlockTools, tmp_dir: Path, consensus_mode: Mode, tmp_path: Path) -> None:
+    if consensus_mode != Mode.PLAIN:
+        pytest.skip("only run in PLAIN mode to save time")
     blocks = bt.get_consecutive_blocks(10)
 
     async with DBConnection(db_version=2, tmp_path=tmp_path) as db_wrapper:
@@ -182,13 +172,11 @@
 
 
 @pytest.mark.asyncio
-<<<<<<< HEAD
-async def test_count_compactified_blocks(bt: BlockTools, tmp_dir: Path, db_version: int, tmp_path: Path) -> None:
-=======
-async def test_count_compactified_blocks(bt: BlockTools, tmp_dir: Path, db_version: int, consensus_mode: Mode) -> None:
-    if consensus_mode != Mode.PLAIN:
-        pytest.skip("only run in PLAIN mode to save time")
->>>>>>> b498188c
+async def test_count_compactified_blocks(
+    bt: BlockTools, tmp_dir: Path, db_version: int, consensus_mode: Mode, tmp_path: Path
+) -> None:
+    if consensus_mode != Mode.PLAIN:
+        pytest.skip("only run in PLAIN mode to save time")
     blocks = bt.get_consecutive_blocks(10)
 
     async with DBConnection(db_version=db_version, tmp_path=tmp_path) as db_wrapper:
@@ -207,15 +195,11 @@
 
 
 @pytest.mark.asyncio
-<<<<<<< HEAD
-async def test_count_uncompactified_blocks(bt: BlockTools, tmp_dir: Path, db_version: int, tmp_path: Path) -> None:
-=======
 async def test_count_uncompactified_blocks(
-    bt: BlockTools, tmp_dir: Path, db_version: int, consensus_mode: Mode
-) -> None:
-    if consensus_mode != Mode.PLAIN:
-        pytest.skip("only run in PLAIN mode to save time")
->>>>>>> b498188c
+    bt: BlockTools, tmp_dir: Path, db_version: int, consensus_mode: Mode, tmp_path: Path
+) -> None:
+    if consensus_mode != Mode.PLAIN:
+        pytest.skip("only run in PLAIN mode to save time")
     blocks = bt.get_consecutive_blocks(10)
 
     async with DBConnection(db_version=db_version, tmp_path=tmp_path) as db_wrapper:
@@ -234,13 +218,11 @@
 
 
 @pytest.mark.asyncio
-<<<<<<< HEAD
-async def test_replace_proof(bt: BlockTools, tmp_dir: Path, db_version: int, tmp_path: Path) -> None:
-=======
-async def test_replace_proof(bt: BlockTools, tmp_dir: Path, db_version: int, consensus_mode: Mode) -> None:
-    if consensus_mode != Mode.PLAIN:
-        pytest.skip("only run in PLAIN mode to save time")
->>>>>>> b498188c
+async def test_replace_proof(
+    bt: BlockTools, tmp_dir: Path, db_version: int, consensus_mode: Mode, tmp_path: Path
+) -> None:
+    if consensus_mode != Mode.PLAIN:
+        pytest.skip("only run in PLAIN mode to save time")
     blocks = bt.get_consecutive_blocks(10)
 
     def rand_bytes(num: int) -> bytes:
@@ -286,13 +268,9 @@
 
 
 @pytest.mark.asyncio
-<<<<<<< HEAD
-async def test_get_generator(bt: BlockTools, db_version: int, tmp_path: Path) -> None:
-=======
-async def test_get_generator(bt: BlockTools, db_version: int, consensus_mode: Mode) -> None:
-    if consensus_mode != Mode.PLAIN:
-        pytest.skip("only run in PLAIN mode to save time")
->>>>>>> b498188c
+async def test_get_generator(bt: BlockTools, db_version: int, consensus_mode: Mode, tmp_path: Path) -> None:
+    if consensus_mode != Mode.PLAIN:
+        pytest.skip("only run in PLAIN mode to save time")
     blocks = bt.get_consecutive_blocks(10)
 
     def generator(i: int) -> SerializedProgram:
@@ -332,13 +310,11 @@
 
 
 @pytest.mark.asyncio
-<<<<<<< HEAD
-async def test_get_blocks_by_hash(tmp_dir: Path, bt: BlockTools, db_version: int, tmp_path: Path) -> None:
-=======
-async def test_get_blocks_by_hash(tmp_dir: Path, bt: BlockTools, db_version: int, consensus_mode: Mode) -> None:
-    if consensus_mode != Mode.PLAIN:
-        pytest.skip("only run in PLAIN mode to save time")
->>>>>>> b498188c
+async def test_get_blocks_by_hash(
+    tmp_dir: Path, bt: BlockTools, db_version: int, consensus_mode: Mode, tmp_path: Path
+) -> None:
+    if consensus_mode != Mode.PLAIN:
+        pytest.skip("only run in PLAIN mode to save time")
     assert sqlite3.threadsafety >= 1
     blocks = bt.get_consecutive_blocks(10)
 
@@ -378,13 +354,11 @@
 
 
 @pytest.mark.asyncio
-<<<<<<< HEAD
-async def test_get_block_bytes_in_range(tmp_dir: Path, bt: BlockTools, db_version: int, tmp_path: Path) -> None:
-=======
-async def test_get_block_bytes_in_range(tmp_dir: Path, bt: BlockTools, db_version: int, consensus_mode: Mode) -> None:
-    if consensus_mode != Mode.PLAIN:
-        pytest.skip("only run in PLAIN mode to save time")
->>>>>>> b498188c
+async def test_get_block_bytes_in_range(
+    tmp_dir: Path, bt: BlockTools, db_version: int, consensus_mode: Mode, tmp_path: Path
+) -> None:
+    if consensus_mode != Mode.PLAIN:
+        pytest.skip("only run in PLAIN mode to save time")
     assert sqlite3.threadsafety >= 1
     blocks = bt.get_consecutive_blocks(10)
 
