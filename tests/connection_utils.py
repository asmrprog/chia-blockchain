import asyncio
import logging
from typing import Tuple

import aiohttp
from cryptography import x509
from cryptography.hazmat.backends import default_backend
from cryptography.hazmat.primitives import hashes, serialization

from chia.protocols.shared_protocol import protocol_version
from chia.server.outbound_message import NodeType
from chia.server.server import ChiaServer, ssl_context_for_client
from chia.server.ws_connection import WSChiaConnection
from chia.ssl.create_ssl import generate_ca_signed_cert
from chia.types.blockchain_format.sized_bytes import bytes32
from chia.types.peer_info import PeerInfo
from chia.util.ints import uint16
from tests.time_out_assert import time_out_assert

log = logging.getLogger(__name__)


async def disconnect_all_and_reconnect(server: ChiaServer, reconnect_to: ChiaServer, self_hostname: str) -> bool:
    cons = list(server.all_connections.values())[:]
    for con in cons:
        await con.close()
    return await server.start_client(PeerInfo(self_hostname, uint16(reconnect_to._port)), None)


async def add_dummy_connection(
    server: ChiaServer, self_hostname: str, dummy_port: int, type: NodeType = NodeType.FULL_NODE
) -> Tuple[asyncio.Queue, bytes32]:
    timeout = aiohttp.ClientTimeout(total=10)
    session = aiohttp.ClientSession(timeout=timeout)
    incoming_queue: asyncio.Queue = asyncio.Queue()
    dummy_crt_path = server._private_key_path.parent / "dummy.crt"
    dummy_key_path = server._private_key_path.parent / "dummy.key"
    generate_ca_signed_cert(
        server.chia_ca_crt_path.read_bytes(), server.chia_ca_key_path.read_bytes(), dummy_crt_path, dummy_key_path
    )
    ssl_context = ssl_context_for_client(
        server.chia_ca_crt_path, server.chia_ca_key_path, dummy_crt_path, dummy_key_path
    )
    pem_cert = x509.load_pem_x509_certificate(dummy_crt_path.read_bytes(), default_backend())
    der_cert = x509.load_der_x509_certificate(pem_cert.public_bytes(serialization.Encoding.DER), default_backend())
    peer_id = bytes32(der_cert.fingerprint(hashes.SHA256()))
    url = f"wss://{self_hostname}:{server._port}/ws"
    ws = await session.ws_connect(url, autoclose=True, autoping=True, ssl=ssl_context)
    wsc = WSChiaConnection(
        type,
        ws,
        server._port,
        log,
        True,
        False,
        self_hostname,
        incoming_queue,
        lambda x, y: x,
        peer_id,
        100,
        30,
    )
<<<<<<< HEAD
    handshake = await wsc.perform_handshake(
        server._network_id, protocol_version, dummy_port, NodeType.FULL_NODE, server.capabilities
    )
    assert handshake is True
=======
    await wsc.perform_handshake(server._network_id, protocol_version, dummy_port, NodeType.FULL_NODE)
>>>>>>> 04b543e2
    return incoming_queue, peer_id


async def connect_and_get_peer(server_1: ChiaServer, server_2: ChiaServer, self_hostname: str) -> WSChiaConnection:
    """
    Connect server_2 to server_1, and get return the connection in server_1.
    """
    await server_2.start_client(PeerInfo(self_hostname, uint16(server_1._port)))

    async def connected():
        for node_id_c, _ in server_1.all_connections.items():
            if node_id_c == server_2.node_id:
                return True
        return False

    await time_out_assert(10, connected, True)
    for node_id, wsc in server_1.all_connections.items():
        if node_id == server_2.node_id:
            return wsc
    assert False<|MERGE_RESOLUTION|>--- conflicted
+++ resolved
@@ -60,14 +60,7 @@
         100,
         30,
     )
-<<<<<<< HEAD
-    handshake = await wsc.perform_handshake(
-        server._network_id, protocol_version, dummy_port, NodeType.FULL_NODE, server.capabilities
-    )
-    assert handshake is True
-=======
     await wsc.perform_handshake(server._network_id, protocol_version, dummy_port, NodeType.FULL_NODE)
->>>>>>> 04b543e2
     return incoming_queue, peer_id
 
 
