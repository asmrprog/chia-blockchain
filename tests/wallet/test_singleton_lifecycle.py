from typing import List, Tuple

import pytest
from blspy import G2Element
from clvm_tools import binutils

from chia.types.blockchain_format.program import Program, INFINITE_COST
from chia.types.announcement import Announcement
from chia.types.blockchain_format.coin import Coin
from chia.types.blockchain_format.sized_bytes import bytes32
from chia.types.coin_spend import CoinSpend
from chia.types.condition_opcodes import ConditionOpcode
from chia.types.spend_bundle import SpendBundle

from chia.util.ints import uint64
from chia.wallet.puzzles.load_clvm import load_clvm

from tests.core.full_node.test_conditions import check_spend_bundle_validity, initial_blocks


SINGLETON_MOD = load_clvm("singleton_top_layer.clvm")
LAUNCHER_PUZZLE = load_clvm("singleton_launcher.clvm")
P2_SINGLETON_MOD = load_clvm("p2_singleton.clvm")
POOL_MEMBER_MOD = load_clvm("pool_member_innerpuz.clvm")
POOL_WAITINGROOM_MOD = load_clvm("pool_waitingroom_innerpuz.clvm")

LAUNCHER_PUZZLE_HASH = LAUNCHER_PUZZLE.get_tree_hash()
SINGLETON_MOD_HASH = SINGLETON_MOD.get_tree_hash()

POOL_REWARD_PREFIX_MAINNET = bytes32.fromhex("ccd5bb71183532bff220ba46c268991a00000000000000000000000000000000")


def check_coin_spend(coin_spend: CoinSpend):
    try:
        cost, result = coin_spend.puzzle_reveal.run_with_cost(INFINITE_COST, coin_spend.solution)
    except Exception as ex:
        print(ex)


def adaptor_for_singleton_inner_puzzle(puzzle: Program) -> Program:
    # this is prety slow
    return Program.to(binutils.assemble("(a (q . %s) 3)" % binutils.disassemble(puzzle)))


def launcher_conditions_and_spend_bundle(
    parent_coin_id: bytes32,
    launcher_amount: uint64,
    initial_singleton_inner_puzzle: Program,
    metadata: List[Tuple[str, str]],
    launcher_puzzle: Program = LAUNCHER_PUZZLE,
) -> Tuple[Program, bytes32, List[Program], SpendBundle]:
    launcher_puzzle_hash = launcher_puzzle.get_tree_hash()
    launcher_coin = Coin(parent_coin_id, launcher_puzzle_hash, launcher_amount)
    singleton_full_puzzle = SINGLETON_MOD.curry(
        SINGLETON_MOD_HASH, launcher_coin.name(), launcher_puzzle_hash, initial_singleton_inner_puzzle
    )
    singleton_full_puzzle_hash = singleton_full_puzzle.get_tree_hash()
    message_program = Program.to([singleton_full_puzzle_hash, launcher_amount, metadata])
    expected_announcement = Announcement(launcher_coin.name(), message_program.get_tree_hash())
    expected_conditions = []
    expected_conditions.append(
        Program.to(
            binutils.assemble(f"(0x{ConditionOpcode.ASSERT_COIN_ANNOUNCEMENT.hex()} 0x{expected_announcement.name()})")
        )
    )
    expected_conditions.append(
        Program.to(
            binutils.assemble(f"(0x{ConditionOpcode.CREATE_COIN.hex()} 0x{launcher_puzzle_hash} {launcher_amount})")
        )
    )
    launcher_solution = Program.to([singleton_full_puzzle_hash, launcher_amount, metadata])
    coin_spend = CoinSpend(launcher_coin, launcher_puzzle, launcher_solution)
    spend_bundle = SpendBundle([coin_spend], G2Element())
    lineage_proof = Program.to([parent_coin_id, launcher_amount])
    return lineage_proof, launcher_coin.name(), expected_conditions, spend_bundle


def singleton_puzzle(launcher_id: Program, launcher_puzzle_hash: bytes32, inner_puzzle: Program) -> Program:
    return SINGLETON_MOD.curry(SINGLETON_MOD_HASH, launcher_id, launcher_puzzle_hash, inner_puzzle)


def singleton_puzzle_hash(launcher_id: Program, launcher_puzzle_hash: bytes32, inner_puzzle: Program) -> bytes32:
    return singleton_puzzle(launcher_id, launcher_puzzle_hash, inner_puzzle).get_tree_hash()


def solution_for_singleton_puzzle(lineage_proof: Program, my_amount: int, inner_solution: Program) -> Program:
    return Program.to([lineage_proof, my_amount, inner_solution])


def p2_singleton_puzzle(launcher_id: Program, launcher_puzzle_hash: bytes32) -> Program:
    return P2_SINGLETON_MOD.curry(SINGLETON_MOD_HASH, launcher_id, launcher_puzzle_hash)


def p2_singleton_puzzle_hash(launcher_id: Program, launcher_puzzle_hash: bytes32) -> bytes32:
    return p2_singleton_puzzle(launcher_id, launcher_puzzle_hash).get_tree_hash()


@pytest.mark.asyncio
async def test_only_odd_coins_0(bt):
    blocks = await initial_blocks(bt)
    farmed_coin = list(blocks[-1].get_included_reward_coins())[0]

    metadata = [("foo", "bar")]
    ANYONE_CAN_SPEND_PUZZLE = Program.to(1)
    launcher_amount = uint64(1)
    launcher_puzzle = LAUNCHER_PUZZLE
    launcher_puzzle_hash = launcher_puzzle.get_tree_hash()
    initial_singleton_puzzle = adaptor_for_singleton_inner_puzzle(ANYONE_CAN_SPEND_PUZZLE)
    lineage_proof, launcher_id, condition_list, launcher_spend_bundle = launcher_conditions_and_spend_bundle(
        farmed_coin.name(), launcher_amount, initial_singleton_puzzle, metadata, launcher_puzzle
    )

    conditions = Program.to(condition_list)
    coin_spend = CoinSpend(farmed_coin, ANYONE_CAN_SPEND_PUZZLE, conditions)
    spend_bundle = SpendBundle.aggregate([launcher_spend_bundle, SpendBundle([coin_spend], G2Element())])
<<<<<<< HEAD
    coins_added, coins_removed = asyncio.run(check_spend_bundle_validity(bt.constants, blocks, spend_bundle))
=======
    coins_added, coins_removed = await check_spend_bundle_validity(bt, blocks, spend_bundle)
>>>>>>> 35516c66

    coin_set_added = set([_.coin for _ in coins_added])
    coin_set_removed = set([_.coin for _ in coins_removed])

    launcher_coin = launcher_spend_bundle.coin_spends[0].coin

    assert launcher_coin in coin_set_added
    assert launcher_coin in coin_set_removed

    assert farmed_coin in coin_set_removed

    singleton_expected_puzzle_hash = singleton_puzzle_hash(launcher_id, launcher_puzzle_hash, initial_singleton_puzzle)
    expected_singleton_coin = Coin(launcher_coin.name(), singleton_expected_puzzle_hash, launcher_amount)
    assert expected_singleton_coin in coin_set_added

    # next up: spend the expected_singleton_coin
    # it's an adapted `ANYONE_CAN_SPEND_PUZZLE`

    # then try a bad lineage proof
    # then try writing two odd coins
    # then try writing zero odd coins

    # then, destroy the singleton with the -113 hack

    return 0<|MERGE_RESOLUTION|>--- conflicted
+++ resolved
@@ -113,11 +113,7 @@
     conditions = Program.to(condition_list)
     coin_spend = CoinSpend(farmed_coin, ANYONE_CAN_SPEND_PUZZLE, conditions)
     spend_bundle = SpendBundle.aggregate([launcher_spend_bundle, SpendBundle([coin_spend], G2Element())])
-<<<<<<< HEAD
-    coins_added, coins_removed = asyncio.run(check_spend_bundle_validity(bt.constants, blocks, spend_bundle))
-=======
     coins_added, coins_removed = await check_spend_bundle_validity(bt, blocks, spend_bundle)
->>>>>>> 35516c66
 
     coin_set_added = set([_.coin for _ in coins_added])
     coin_set_removed = set([_.coin for _ in coins_removed])
