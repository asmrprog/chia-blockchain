--- conflicted
+++ resolved
@@ -1313,7 +1313,6 @@
     [True, False],
 )
 @pytest.mark.asyncio
-<<<<<<< HEAD
 async def test_nft_bulk_transfer(two_wallet_nodes: Any, trusted: Any) -> None:
     num_blocks = 2
     full_nodes, wallets, _ = two_wallet_nodes
@@ -1440,10 +1439,7 @@
     [True, False],
 )
 @pytest.mark.asyncio
-async def test_nft_set_did(two_wallet_nodes: Any, trusted: Any) -> None:
-=======
 async def test_nft_set_did(self_hostname: str, two_wallet_nodes: Any, trusted: Any) -> None:
->>>>>>> c7597a1e
     num_blocks = 3
     full_nodes, wallets, _ = two_wallet_nodes
     full_node_api: FullNodeSimulator = full_nodes[0]
