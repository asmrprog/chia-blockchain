# flake8: noqa: F811, F401
import asyncio

import pytest
from colorlog import logging

from chia.consensus.block_rewards import calculate_base_farmer_reward, calculate_pool_reward
from chia.protocols import full_node_protocol
from chia.simulator.simulator_protocol import FarmNewBlockProtocol
from chia.types.peer_info import PeerInfo
from chia.util.ints import uint16, uint32
from chia.wallet.wallet_state_manager import WalletStateManager
from tests.connection_utils import disconnect_all_and_reconnect
<<<<<<< HEAD
from tests.core.fixtures import default_400_blocks, default_1000_blocks, default_10000_blocks
=======
>>>>>>> ec8d3ae2
from tests.setup_nodes import bt, self_hostname, setup_node_and_wallet, setup_simulators_and_wallets, test_constants
from tests.time_out_assert import time_out_assert


def wallet_height_at_least(wallet_node, h):
    height = wallet_node.wallet_state_manager.blockchain.get_peak_height()
    if height == h:
        return True
    return False


log = logging.getLogger(__name__)


@pytest.fixture(scope="session")
def event_loop():
    loop = asyncio.get_event_loop()
    yield loop


class TestWalletSync:
    @pytest.fixture(scope="function")
    async def wallet_node(self):
        async for _ in setup_node_and_wallet(test_constants):
            yield _

    @pytest.fixture(scope="function")
    async def wallet_node_simulator(self):
        async for _ in setup_simulators_and_wallets(1, 1, {}):
            yield _

    @pytest.fixture(scope="function")
    async def wallet_node_starting_height(self):
        async for _ in setup_node_and_wallet(test_constants, starting_height=100):
            yield _

    @pytest.mark.asyncio
    async def test_basic_sync_wallet(self, wallet_node, default_400_blocks):

        full_node_api, wallet_node, full_node_server, wallet_server = wallet_node

        for block in default_400_blocks:
            await full_node_api.full_node.respond_block(full_node_protocol.RespondBlock(block))

        await wallet_server.start_client(PeerInfo(self_hostname, uint16(full_node_server._port)), None)

        # The second node should eventually catch up to the first one, and have the
        # same tip at height num_blocks - 1.
        await time_out_assert(100, wallet_height_at_least, True, wallet_node, len(default_400_blocks) - 1)

        # Tests a reorg with the wallet
        num_blocks = 30
        blocks_reorg = bt.get_consecutive_blocks(num_blocks, block_list_input=default_400_blocks[:-5])
        for i in range(1, len(blocks_reorg)):
            await full_node_api.full_node.respond_block(full_node_protocol.RespondBlock(blocks_reorg[i]))

        await disconnect_all_and_reconnect(wallet_server, full_node_server)

        await time_out_assert(
            100, wallet_height_at_least, True, wallet_node, len(default_400_blocks) + num_blocks - 5 - 1
        )

    @pytest.mark.asyncio
    async def test_almost_recent(self, wallet_node, default_1000_blocks):

        full_node_api, wallet_node, full_node_server, wallet_server = wallet_node

        for block in default_1000_blocks:
            await full_node_api.full_node.respond_block(full_node_protocol.RespondBlock(block))

        wallet = wallet_node.wallet_state_manager.main_wallet
        ph = await wallet.get_new_puzzlehash()

        # Tests a reorg with the wallet
        num_blocks = 30
        new_blocks = bt.get_consecutive_blocks(
            num_blocks, block_list_input=default_1000_blocks, pool_reward_puzzle_hash=ph
        )
        for i in range(1000, len(new_blocks)):
            await full_node_api.full_node.respond_block(full_node_protocol.RespondBlock(new_blocks[i]))

        new_blocks = bt.get_consecutive_blocks(500, block_list_input=new_blocks)
        for i in range(1030, len(new_blocks)):
            await full_node_api.full_node.respond_block(full_node_protocol.RespondBlock(new_blocks[i]))

        await wallet_server.start_client(PeerInfo(self_hostname, uint16(full_node_server._port)), None)

        await time_out_assert(10, wallet.get_confirmed_balance, 30 * calculate_pool_reward(1000))

    @pytest.mark.asyncio
    async def test_backtrack_sync_wallet(self, wallet_node, default_400_blocks):

        full_node_api, wallet_node, full_node_server, wallet_server = wallet_node
        for block in default_400_blocks[:20]:
            await full_node_api.full_node.respond_block(full_node_protocol.RespondBlock(block))

        await wallet_server.start_client(PeerInfo(self_hostname, uint16(full_node_server._port)), None)

        # The second node should eventually catch up to the first one, and have the
        # same tip at height num_blocks - 1.
        await time_out_assert(100, wallet_height_at_least, True, wallet_node, 19)
        # Tests a reorg with the wallet

    @pytest.mark.asyncio
    async def test_short_batch_sync_wallet(self, wallet_node, default_400_blocks):

        full_node_api, wallet_node, full_node_server, wallet_server = wallet_node

        for block in default_400_blocks[:200]:
            await full_node_api.full_node.respond_block(full_node_protocol.RespondBlock(block))

        await wallet_server.start_client(PeerInfo(self_hostname, uint16(full_node_server._port)), None)

        # The second node should eventually catch up to the first one, and have the
        # same tip at height num_blocks - 1.
        await time_out_assert(100, wallet_height_at_least, True, wallet_node, 199)
        # Tests a reorg with the wallet

    @pytest.mark.asyncio
    async def test_long_sync_wallet(self, wallet_node, default_1000_blocks, default_400_blocks):

        full_node_api, wallet_node, full_node_server, wallet_server = wallet_node

        for block in default_400_blocks:
            await full_node_api.full_node.respond_block(full_node_protocol.RespondBlock(block))

        await wallet_server.start_client(PeerInfo(self_hostname, uint16(full_node_server._port)), None)

        # The second node should eventually catch up to the first one, and have the
        # same tip at height num_blocks - 1.
        await time_out_assert(600, wallet_height_at_least, True, wallet_node, len(default_400_blocks) - 1)

        await disconnect_all_and_reconnect(wallet_server, full_node_server)

        # Tests a long reorg
        for block in default_1000_blocks:
            await full_node_api.full_node.respond_block(full_node_protocol.RespondBlock(block))

        log.info(f"wallet node height is {wallet_node.wallet_state_manager.blockchain._peak_height}")
        await time_out_assert(600, wallet_height_at_least, True, wallet_node, len(default_1000_blocks) - 1)

        await disconnect_all_and_reconnect(wallet_server, full_node_server)

        # Tests a short reorg
        num_blocks = 30
        blocks_reorg = bt.get_consecutive_blocks(num_blocks, block_list_input=default_1000_blocks[:-5])

        for i in range(1, len(blocks_reorg)):
            await full_node_api.full_node.respond_block(full_node_protocol.RespondBlock(blocks_reorg[i]))

        await time_out_assert(
            600, wallet_height_at_least, True, wallet_node, len(default_1000_blocks) + num_blocks - 5 - 1
        )

    @pytest.mark.asyncio
    async def test_wallet_reorg_sync(self, wallet_node_simulator, default_400_blocks):
        num_blocks = 5
        full_nodes, wallets = wallet_node_simulator
        full_node_api = full_nodes[0]
        wallet_node, server_2 = wallets[0]
        fn_server = full_node_api.full_node.server
        wsm: WalletStateManager = wallet_node.wallet_state_manager
        wallet = wsm.main_wallet
        ph = await wallet.get_new_puzzlehash()

        await server_2.start_client(PeerInfo(self_hostname, uint16(fn_server._port)), None)

        # Insert 400 blocks
        for block in default_400_blocks:
            await full_node_api.full_node.respond_block(full_node_protocol.RespondBlock(block))

        # Farm few more with reward
        for i in range(0, num_blocks):
            await full_node_api.farm_new_transaction_block(FarmNewBlockProtocol(ph))

        # Confirm we have the funds
        funds = sum(
            [calculate_pool_reward(uint32(i)) + calculate_base_farmer_reward(uint32(i)) for i in range(1, num_blocks)]
        )

        await time_out_assert(5, wallet.get_confirmed_balance, funds)

        async def get_tx_count(wallet_id):
            txs = await wsm.get_all_transactions(wallet_id)
            return len(txs)

        await time_out_assert(5, get_tx_count, 2 * (num_blocks - 1), 1)

        # Reorg blocks that carry reward
        num_blocks = 30
        blocks_reorg = bt.get_consecutive_blocks(num_blocks, block_list_input=default_400_blocks[:-5])

        for block in blocks_reorg[-30:]:
            await full_node_api.full_node.respond_block(full_node_protocol.RespondBlock(block))

        await time_out_assert(5, get_tx_count, 0, 1)
        await time_out_assert(5, wallet.get_confirmed_balance, 0)

    @pytest.mark.asyncio
    async def test_wallet_reorg_get_coinbase(self, wallet_node_simulator, default_400_blocks):
        full_nodes, wallets = wallet_node_simulator
        full_node_api = full_nodes[0]
        wallet_node, server_2 = wallets[0]
        fn_server = full_node_api.full_node.server
        wsm = wallet_node.wallet_state_manager
        wallet = wallet_node.wallet_state_manager.main_wallet
        ph = await wallet.get_new_puzzlehash()

        await server_2.start_client(PeerInfo(self_hostname, uint16(fn_server._port)), None)

        # Insert 400 blocks
        for block in default_400_blocks:
            await full_node_api.full_node.respond_block(full_node_protocol.RespondBlock(block))

        # Reorg blocks that carry reward
        num_blocks_reorg = 30
        blocks_reorg = bt.get_consecutive_blocks(num_blocks_reorg, block_list_input=default_400_blocks[:-5])

        for block in blocks_reorg[:-5]:
            await full_node_api.full_node.respond_block(full_node_protocol.RespondBlock(block))

        async def get_tx_count(wallet_id):
            txs = await wsm.get_all_transactions(wallet_id)
            return len(txs)

        await time_out_assert(10, get_tx_count, 0, 1)

        num_blocks_reorg_1 = 40
        blocks_reorg_1 = bt.get_consecutive_blocks(
            1, pool_reward_puzzle_hash=ph, farmer_reward_puzzle_hash=ph, block_list_input=blocks_reorg[:-30]
        )
        blocks_reorg_2 = bt.get_consecutive_blocks(num_blocks_reorg_1, block_list_input=blocks_reorg_1)

        for block in blocks_reorg_2[-41:]:
            await full_node_api.full_node.respond_block(full_node_protocol.RespondBlock(block))

        await disconnect_all_and_reconnect(server_2, fn_server)

        # Confirm we have the funds
        funds = calculate_pool_reward(uint32(len(blocks_reorg_1))) + calculate_base_farmer_reward(
            uint32(len(blocks_reorg_1))
        )

        await time_out_assert(10, get_tx_count, 2, 1)
        await time_out_assert(10, wallet.get_confirmed_balance, funds)<|MERGE_RESOLUTION|>--- conflicted
+++ resolved
@@ -11,10 +11,6 @@
 from chia.util.ints import uint16, uint32
 from chia.wallet.wallet_state_manager import WalletStateManager
 from tests.connection_utils import disconnect_all_and_reconnect
-<<<<<<< HEAD
-from tests.core.fixtures import default_400_blocks, default_1000_blocks, default_10000_blocks
-=======
->>>>>>> ec8d3ae2
 from tests.setup_nodes import bt, self_hostname, setup_node_and_wallet, setup_simulators_and_wallets, test_constants
 from tests.time_out_assert import time_out_assert
 
@@ -77,9 +73,13 @@
             100, wallet_height_at_least, True, wallet_node, len(default_400_blocks) + num_blocks - 5 - 1
         )
 
-    @pytest.mark.asyncio
-    async def test_almost_recent(self, wallet_node, default_1000_blocks):
-
+    @pytest.mark.parametrize(
+        "trusted",
+        [True, False],
+    )
+    @pytest.mark.asyncio
+    async def test_almost_recent(self, wallet_node, default_1000_blocks, trusted):
+        # Tests the edge case of receiving funds right before the recent blocks  in weight proof
         full_node_api, wallet_node, full_node_server, wallet_server = wallet_node
 
         for block in default_1000_blocks:
@@ -88,6 +88,11 @@
         wallet = wallet_node.wallet_state_manager.main_wallet
         ph = await wallet.get_new_puzzlehash()
 
+        if trusted:
+            wallet_node.config["trusted_peers"] = {full_node_server.node_id: full_node_server.node_id}
+        else:
+            wallet_node.config["trusted_peers"] = {}
+
         # Tests a reorg with the wallet
         num_blocks = 30
         new_blocks = bt.get_consecutive_blocks(
@@ -96,7 +101,9 @@
         for i in range(1000, len(new_blocks)):
             await full_node_api.full_node.respond_block(full_node_protocol.RespondBlock(new_blocks[i]))
 
-        new_blocks = bt.get_consecutive_blocks(500, block_list_input=new_blocks)
+        new_blocks = bt.get_consecutive_blocks(
+            test_constants.WEIGHT_PROOF_RECENT_BLOCKS + 20, block_list_input=new_blocks
+        )
         for i in range(1030, len(new_blocks)):
             await full_node_api.full_node.respond_block(full_node_protocol.RespondBlock(new_blocks[i]))
 
@@ -153,7 +160,7 @@
         for block in default_1000_blocks:
             await full_node_api.full_node.respond_block(full_node_protocol.RespondBlock(block))
 
-        log.info(f"wallet node height is {wallet_node.wallet_state_manager.blockchain._peak_height}")
+        log.info(f"wallet node height is {wallet_node.wallet_state_manager.blockchain.get_peak_height()}")
         await time_out_assert(600, wallet_height_at_least, True, wallet_node, len(default_1000_blocks) - 1)
 
         await disconnect_all_and_reconnect(wallet_server, full_node_server)
