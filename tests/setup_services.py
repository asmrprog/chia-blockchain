--- conflicted
+++ resolved
@@ -197,18 +197,6 @@
 ):
     init(None, root_path)
     init(b_tools.root_path / "config" / "ssl" / "ca", root_path)
-<<<<<<< HEAD
-    config = load_config(root_path, "config.yaml")
-    config["logging"]["log_stdout"] = True
-    config["selected_network"] = "testnet0"
-    config["harvester"]["selected_network"] = "testnet0"
-    config["harvester"]["port"] = port
-    config["harvester"]["rpc_port"] = rpc_port
-    config["harvester"]["farmer_peer"]["host"] = self_hostname
-    config["harvester"]["farmer_peer"]["port"] = farmer_port
-    config["harvester"]["plot_directories"] = [str(b_tools.plot_dir.resolve())]
-    save_config(root_path, "config.yaml", config)
-=======
     with lock_and_load_config(root_path, "config.yaml") as config:
         config["logging"]["log_stdout"] = True
         config["selected_network"] = "testnet0"
@@ -219,7 +207,6 @@
         config["harvester"]["farmer_peer"]["port"] = farmer_port
         config["harvester"]["plot_directories"] = [str(b_tools.plot_dir.resolve())]
         save_config(root_path, "config.yaml", config)
->>>>>>> a4ec7e7c
     kwargs = service_kwargs_for_harvester(root_path, config["harvester"], consensus_constants)
     kwargs.update(
         parse_cli_args=False,
@@ -250,19 +237,11 @@
 ):
     init(None, root_path)
     init(b_tools.root_path / "config" / "ssl" / "ca", root_path)
-<<<<<<< HEAD
-    root_config = load_config(root_path, "config.yaml")
-    root_config["logging"]["log_stdout"] = True
-    root_config["selected_network"] = "testnet0"
-    root_config["farmer"]["selected_network"] = "testnet0"
-    save_config(root_path, "config.yaml", root_config)
-=======
     with lock_and_load_config(root_path, "config.yaml") as root_config:
         root_config["logging"]["log_stdout"] = True
         root_config["selected_network"] = "testnet0"
         root_config["farmer"]["selected_network"] = "testnet0"
         save_config(root_path, "config.yaml", root_config)
->>>>>>> a4ec7e7c
     config = root_config["farmer"]
     config_pool = root_config["pool"]
 
