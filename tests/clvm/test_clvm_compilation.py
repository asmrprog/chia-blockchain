from pathlib import Path
from unittest import TestCase

import pytest
from clvm_tools.clvmc import compile_clvm

from chia.types.blockchain_format.program import Program, SerializedProgram

pytestmark = pytest.mark.data_layer


wallet_program_files = set(
    [
        "chia/wallet/puzzles/calculate_synthetic_public_key.clvm",
        "chia/wallet/puzzles/cat.clvm",
        "chia/wallet/puzzles/chialisp_deserialisation.clvm",
        "chia/wallet/puzzles/rom_bootstrap_generator.clvm",
        "chia/wallet/puzzles/generator_for_single_coin.clvm",
        "chia/wallet/puzzles/lock.inner.puzzle.clvm",
        "chia/wallet/puzzles/p2_conditions.clvm",
        "chia/wallet/puzzles/p2_delegated_conditions.clvm",
        "chia/wallet/puzzles/p2_delegated_puzzle.clvm",
        "chia/wallet/puzzles/p2_delegated_puzzle_or_hidden_puzzle.clvm",
        "chia/wallet/puzzles/p2_m_of_n_delegate_direct.clvm",
        "chia/wallet/puzzles/p2_puzzle_hash.clvm",
        "chia/wallet/puzzles/rl_aggregation.clvm",
        "chia/wallet/puzzles/rl.clvm",
        "chia/wallet/puzzles/sha256tree_module.clvm",
        "chia/wallet/puzzles/singleton_top_layer.clvm",
        "chia/wallet/puzzles/did_innerpuz.clvm",
        "chia/wallet/puzzles/decompress_puzzle.clvm",
        "chia/wallet/puzzles/decompress_coin_spend_entry_with_prefix.clvm",
        "chia/wallet/puzzles/decompress_coin_spend_entry.clvm",
        "chia/wallet/puzzles/block_program_zero.clvm",
        "chia/wallet/puzzles/test_generator_deserialize.clvm",
        "chia/wallet/puzzles/test_multiple_generator_input_arguments.clvm",
        "chia/wallet/puzzles/p2_singleton.clvm",
        "chia/wallet/puzzles/pool_waitingroom_innerpuz.clvm",
        "chia/wallet/puzzles/pool_member_innerpuz.clvm",
        "chia/wallet/puzzles/singleton_launcher.clvm",
        "chia/wallet/puzzles/p2_singleton_or_delayed_puzhash.clvm",
        "chia/wallet/puzzles/genesis_by_puzzle_hash.clvm",
        "chia/wallet/puzzles/everything_with_signature.clvm",
        "chia/wallet/puzzles/delegated_tail.clvm",
        "chia/wallet/puzzles/settlement_payments.clvm",
        "chia/wallet/puzzles/genesis_by_coin_id.clvm",
        "chia/wallet/puzzles/singleton_top_layer_v1_1.clvm",
        "chia/wallet/puzzles/nft_metadata_updater_default.clvm",
        "chia/wallet/puzzles/nft_metadata_updater_updateable.clvm",
        "chia/wallet/puzzles/nft_state_layer.clvm",
        "chia/wallet/puzzles/nft_ownership_layer.clvm",
        "chia/wallet/puzzles/nft_ownership_transfer_program_one_way_claim_with_royalties.clvm",
<<<<<<< HEAD
        "chia/wallet/puzzles/graftroot_dl_offers.clvm",
        "chia/wallet/puzzles/p2_parent.clvm",
=======
        "chia/wallet/puzzles/decompress_block_spends.clvm",
>>>>>>> 72c8ba4a
    ]
)

clvm_include_files = set(
    ["chia/wallet/puzzles/create-lock-puzzlehash.clvm", "chia/wallet/puzzles/condition_codes.clvm"]
)

CLVM_PROGRAM_ROOT = "chia/wallet/puzzles"


def list_files(dir, glob):
    dir = Path(dir)
    entries = dir.glob(glob)
    files = [f for f in entries if f.is_file()]
    return files


def read_file(path):
    with open(path) as f:
        return f.read()


def path_with_ext(path, ext):
    return Path(str(path) + ext)


class TestClvmCompilation(TestCase):
    """
    These are tests, and not just build scripts to regenerate the bytecode, because
    the developer must be aware if the compiled output changes, for any reason.
    """

    def test_all_programs_listed(self):
        """
        Checks to see if a new .clvm file was added to chia/wallet/puzzles, but not added to `wallet_program_files`
        """
        existing_files = list_files(CLVM_PROGRAM_ROOT, "*.clvm")
        existing_file_paths = set([Path(x).relative_to(CLVM_PROGRAM_ROOT) for x in existing_files])

        expected_files = set(clvm_include_files).union(set(wallet_program_files))
        expected_file_paths = set([Path(x).relative_to(CLVM_PROGRAM_ROOT) for x in expected_files])

        self.assertEqual(
            expected_file_paths,
            existing_file_paths,
            msg="Please add your new program to `wallet_program_files` or `clvm_include_files.values`",
        )

    def test_include_and_source_files_separate(self):
        self.assertEqual(clvm_include_files.intersection(wallet_program_files), set())

    # TODO: Test recompilation with all available compiler configurations & implementations
    def test_all_programs_are_compiled(self):
        """Checks to see if a new .clvm file was added without its .hex file"""
        all_compiled = True
        msg = "Please compile your program with:\n"

        # Note that we cannot test all existing .clvm files - some are not
        # meant to be run as a "module" with load_clvm; some are include files
        # We test for inclusion in `test_all_programs_listed`
        for prog_path in wallet_program_files:
            try:
                output_path = path_with_ext(prog_path, ".hex")
                hex = output_path.read_text()
                self.assertTrue(len(hex) > 0)
            except Exception as ex:
                all_compiled = False
                msg += f"    run -i {prog_path.parent} -d {prog_path} > {prog_path}.hex\n"
                print(ex)
        msg += "and check it in"
        self.assertTrue(all_compiled, msg=msg)

    def test_recompilation_matches(self):
        self.maxDiff = None
        for f in wallet_program_files:
            f = Path(f)
            compile_clvm(f, path_with_ext(f, ".recompiled"), search_paths=[f.parent])
            orig_hex = path_with_ext(f, ".hex").read_text().strip()
            new_hex = path_with_ext(f, ".recompiled").read_text().strip()
            self.assertEqual(orig_hex, new_hex, msg=f"Compilation of {f} does not match {f}.hex")
        pass

    def test_all_compiled_programs_are_hashed(self):
        """Checks to see if a .hex file is missing its .sha256tree file"""
        all_hashed = True
        msg = "Please hash your program with:\n"
        for prog_path in wallet_program_files:
            try:
                hex = path_with_ext(prog_path, ".hex.sha256tree").read_text()
                self.assertTrue(len(hex) > 0)
            except Exception as ex:
                print(ex)
                all_hashed = False
                msg += f"    opd -H {prog_path}.hex | head -1 > {prog_path}.hex.sha256tree\n"
        msg += "and check it in"
        self.assertTrue(all_hashed, msg)

    # TODO: Test all available shatree implementations on all progams
    def test_shatrees_match(self):
        """Checks to see that all .sha256tree files match their .hex files"""
        for prog_path in wallet_program_files:
            # load the .hex file as a program
            hex_filename = path_with_ext(prog_path, ".hex")
            clvm_hex = hex_filename.read_text()  # .decode("utf8")
            clvm_blob = bytes.fromhex(clvm_hex)
            s = SerializedProgram.from_bytes(clvm_blob)
            p = Program.from_bytes(clvm_blob)

            # load the checked-in shatree
            existing_sha = path_with_ext(prog_path, ".hex.sha256tree").read_text().strip()

            self.assertEqual(
                s.get_tree_hash().hex(),
                existing_sha,
                msg=f"Checked-in shatree hash file does not match hash of loaded SerializedProgram: {prog_path}",
            )
            self.assertEqual(
                p.get_tree_hash().hex(),
                existing_sha,
                msg=f"Checked-in shatree hash file does not match shatree hash of loaded Program: {prog_path}",
            )<|MERGE_RESOLUTION|>--- conflicted
+++ resolved
@@ -50,12 +50,9 @@
         "chia/wallet/puzzles/nft_state_layer.clvm",
         "chia/wallet/puzzles/nft_ownership_layer.clvm",
         "chia/wallet/puzzles/nft_ownership_transfer_program_one_way_claim_with_royalties.clvm",
-<<<<<<< HEAD
         "chia/wallet/puzzles/graftroot_dl_offers.clvm",
         "chia/wallet/puzzles/p2_parent.clvm",
-=======
         "chia/wallet/puzzles/decompress_block_spends.clvm",
->>>>>>> 72c8ba4a
     ]
 )
 
